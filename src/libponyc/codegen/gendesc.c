#include "gendesc.h"
#include "genname.h"
#include "gentype.h"
#include <assert.h>

static LLVMValueRef make_unbox_function(compile_t* c, gentype_t* g,
  const char* name)
{
  LLVMValueRef fun = LLVMGetNamedFunction(c->module, name);

  if(fun == NULL)
    return LLVMConstNull(c->void_ptr);

  // Create a new unboxing function that forwards to the real function.
  LLVMTypeRef f_type = LLVMGetElementType(LLVMTypeOf(fun));
  size_t count = LLVMCountParamTypes(f_type);

  PONY_VL_ARRAY(LLVMTypeRef, params, count);
  LLVMGetParamTypes(f_type, params);
  LLVMTypeRef ret_type = LLVMGetReturnType(f_type);

  // It's the same type, but it takes the boxed type instead of the primitive
  // type as the receiver.
  params[0] = g->structure_ptr;

  const char* unbox_name = genname_unbox(name);
  LLVMTypeRef unbox_type = LLVMFunctionType(ret_type, params, (int)count, false);
  LLVMValueRef unbox_fun = LLVMAddFunction(c->module, unbox_name, unbox_type);
  codegen_startfun(c, unbox_fun);

  // Extract the primitive type from element 1 and call the real function.
  LLVMValueRef this_ptr = LLVMGetParam(unbox_fun, 0);
  LLVMValueRef primitive_ptr = LLVMBuildStructGEP(c->builder, this_ptr, 1, "");
  LLVMValueRef primitive = LLVMBuildLoad(c->builder, primitive_ptr, "");

  PONY_VL_ARRAY(LLVMValueRef, args, count);
  args[0] = primitive;

  for(size_t i = 1; i < count; i++)
    args[i] = LLVMGetParam(unbox_fun, (unsigned int)i);

  LLVMValueRef result = LLVMBuildCall(c->builder, fun, args, (unsigned int)count, "");
  LLVMBuildRet(c->builder, result);
  codegen_finishfun(c);

  return LLVMConstBitCast(unbox_fun, c->void_ptr);
}

static LLVMValueRef make_function_ptr(compile_t* c, const char* name,
  LLVMTypeRef type)
{
  LLVMValueRef fun = LLVMGetNamedFunction(c->module, name);

  if(fun == NULL)
    return LLVMConstNull(type);

  return LLVMConstBitCast(fun, type);
}

LLVMTypeRef gendesc_type(compile_t* c, const char* desc_name, int vtable_size)
{
  LLVMTypeRef type = LLVMGetTypeByName(c->module, desc_name);

  if(type != NULL)
    return type;

  type = LLVMStructCreateNamed(LLVMGetGlobalContext(), desc_name);

  LLVMTypeRef params[8];
  params[0] = c->trace_fn; // trace
  params[1] = c->trace_fn; // serialise
  params[2] = c->trace_fn; // deserialise
  params[3] = c->dispatch_fn; // dispatch
  params[4] = c->final_fn; // finalise
  params[5] = LLVMInt64Type(); // size
  params[6] = c->void_ptr; // trait list
  params[7] = LLVMArrayType(c->void_ptr, vtable_size); // vtable

  LLVMStructSetBody(type, params, 8, false);
  return type;
}

void gendesc_init(compile_t* c, gentype_t* g)
{
  // Build the vtable.
<<<<<<< HEAD
  LLVMTypeRef type_ptr = LLVMPointerType(g->type, 0);
  PONY_VL_ARRAY(LLVMValueRef, vtable, g->vtable_size);
=======
  LLVMValueRef vtable[g->vtable_size];
>>>>>>> 43058743

  for(size_t i = 0; i < g->vtable_size; i++)
    vtable[i] = LLVMConstNull(c->void_ptr);

  ast_t* def = (ast_t*)ast_data(g->ast);
  ast_t* members = ast_childidx(def, 4);
  ast_t* member = ast_child(members);

  while(member != NULL)
  {
    switch(ast_id(member))
    {
      case TK_BE:
      case TK_FUN:
      {
        ast_t* id = ast_childidx(member, 1);
        const char* funname = ast_name(id);
        int colour = painter_get_colour(c->painter, funname);

        const char* fullname = genname_fun(g->type_name, funname, NULL);

        if(g->primitive != NULL)
          vtable[colour] = make_unbox_function(c, g, fullname);
        else
          vtable[colour] = make_function_ptr(c, fullname, c->void_ptr);

        assert(vtable[colour] != NULL);
        break;
      }

      default: {}
    }

    member = ast_sibling(member);
  }

  // TODO: Build the trait list.

  // Initialise the global descriptor.
  LLVMValueRef args[8];

  args[0] = make_function_ptr(c, genname_trace(g->type_name), c->trace_fn);
  args[1] = make_function_ptr(c, genname_serialise(g->type_name), c->trace_fn);
  args[2] = make_function_ptr(c, genname_deserialise(g->type_name),
    c->trace_fn);
  args[3] = make_function_ptr(c, genname_dispatch(g->type_name),
    c->dispatch_fn);
  args[4] = make_function_ptr(c, genname_finalise(g->type_name), c->trace_fn);

  args[5] = LLVMConstInt(
    LLVMInt64Type(),
    LLVMABISizeOfType(c->target, g->structure),
    false
    );

  args[6] = LLVMConstNull(c->void_ptr);
  args[7] = LLVMConstArray(c->void_ptr, vtable, (int)g->vtable_size);

  LLVMValueRef desc = LLVMConstNamedStruct(g->desc_type, args, 8);
  LLVMSetInitializer(g->desc, desc);
  LLVMSetGlobalConstant(g->desc, true);
}<|MERGE_RESOLUTION|>--- conflicted
+++ resolved
@@ -83,12 +83,7 @@
 void gendesc_init(compile_t* c, gentype_t* g)
 {
   // Build the vtable.
-<<<<<<< HEAD
-  LLVMTypeRef type_ptr = LLVMPointerType(g->type, 0);
   PONY_VL_ARRAY(LLVMValueRef, vtable, g->vtable_size);
-=======
-  LLVMValueRef vtable[g->vtable_size];
->>>>>>> 43058743
 
   for(size_t i = 0; i < g->vtable_size; i++)
     vtable[i] = LLVMConstNull(c->void_ptr);
