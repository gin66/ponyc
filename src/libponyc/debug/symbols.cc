--- conflicted
+++ resolved
@@ -8,9 +8,6 @@
   SYMBOL_FILE
 };
 
-<<<<<<< HEAD
-static uint64_t symbol_hash(symbol_t* s);
-=======
 typedef struct anchor_t
 {
   llvm::MDNode* type;
@@ -31,7 +28,6 @@
 } symbol_t;
 
 static uint64_t symbol_hash(symbol_t* symbol);
->>>>>>> 8900a814
 static bool symbol_cmp(symbol_t* a, symbol_t* b);
 static void symbol_free(symbol_t* symbol);
 
@@ -61,17 +57,10 @@
 
 static void symbol_free(symbol_t* symbol)
 {
-<<<<<<< HEAD
-  if(s->kind == SYMBOL_DBG)
-    POOL_FREE(dbg_symbol_t, s->dbg);
-
-  POOL_FREE(symbol_t, s);
-=======
   if(symbol->kind == SYMBOL_DBG)
     POOL_FREE(anchor_t, symbol->anchor);
 
   POOL_FREE(symbol_t, symbol);
->>>>>>> 8900a814
 }
 
 symbols_t* symbols_init(compile_t* c)
@@ -96,11 +85,7 @@
   POOL_FREE(symbols_t, symbols);
 }
 
-<<<<<<< HEAD
-symbol_t* symbols_get(symbols_t* symbols, const char* name, bool file)
-=======
 /*symbol_t* symbols_get(symbols_t* symbols, const char* name, bool file)
->>>>>>> 8900a814
 {
   symbol_t key;
   key.name = name;
@@ -116,15 +101,9 @@
 
     if(!file)
     {
-<<<<<<< HEAD
-      value->dbg = POOL_ALLOC(dbg_symbol_t);
-      value->kind = SYMBOL_DBG;
-      memset(value->dbg, 0, sizeof(dbg_symbol_t));
-=======
       value->anchor = POOL_ALLOC(anchor_t);
       value->kind = SYMBOL_DBG;
       memset(value->anchor, 0, sizeof(anchor_t));
->>>>>>> 8900a814
     }
 
     symbolmap_put(&symbols->map, value);
