#include "package.h"
#include "../pass/pass.h"
#include "../ast/source.h"
#include "../ast/parser.h"
#include "../ast/ast.h"
#include "../ast/token.h"
#include "../ds/stringtab.h"
#include <stdlib.h>
#include <stdio.h>
#include <stdbool.h>
#include <string.h>
#include <sys/types.h>
#include <sys/stat.h>
#include <errno.h>
#include <assert.h>

#include "../platform/platform.h"

#define EXTENSION ".pony"

#ifdef PLATFORM_IS_VISUAL_STUDIO
/** Disable warning about "getenv" begin unsafe. The alternatives, s_getenv and
 *  _dupenv_s are incredibly inconvenient and expensive to use. Since such a
 *  warning could make sense for other function calls, we only disable it for 
 *  this file.
 */
#  pragma warning(disable:4996)
#endif

typedef struct package_t
{
  const char* path;
  const char* id;
  size_t next_hygienic_id;
} package_t;

typedef struct magic_package_t
{
  const char* path;
  const char* src;
  struct magic_package_t* next;
} magic_package_t;

static strlist_t* search;
static magic_package_t* magic_packages = NULL;
static bool report_build = true;


// Check whether the given path is a defined magic package
static bool is_magic_package(const char* path)
{
  for(magic_package_t* p = magic_packages; p != NULL; p = p->next)
  {
    if(path == p->path)
      return true;
  }

  return false;
}


// Build a magic package

static bool do_magic_package(ast_t* package, const char* path)
{
  for(magic_package_t* p = magic_packages; p != NULL; p = p->next)
  {
    if(path == p->path)
    {
      source_t* source = source_open_string(p->src);
      ast_t* module = parser(source);

      if(module == NULL)
      {
        errorf("internal", "couldn't parse package description");
        source_close(source);
        return false;
      }

      ast_add(package, module);
      return true;
    }
  }

  // Magic not found. Oops
  errorf("internal", "magic package %s not found", path);
  assert(false);
  return false;
}


static bool filepath(const char *file, char* path)
{
  struct stat sb;

  if((pony_realpath(file, path) != path)
    || (stat(path, &sb) != 0)
    || ((sb.st_mode & S_IFMT) != S_IFREG)
    )
  {
    return false;
  }

  char* p = strrchr(path, '/');

  if(p != NULL)
  {
    if(p != path)
    {
      p[0] = '\0';
    } else {
      p[1] = '\0';
    }
  }

  return true;
}

static bool execpath(const char* file, char* path)
{
  // if it contains a separator of any kind, it's an absolute or relative path
  if(strchr(file, '/') != NULL)
    return filepath(file, path);

  // it's just an executable name, so walk the path
  const char* env = getenv("PATH");

  if(env != NULL)
  {
    size_t flen = strlen(file);

    while(true)
    {
      char* p = strchr((char*)env, ':');
      size_t len;

      if(p != NULL)
      {
        len = p - env;
      } else {
        len = strlen(env);
      }

      if((len + flen + 1) < FILENAME_MAX)
      {
        char check[FILENAME_MAX];
        pony_strncpy(check, env, len);
        check[len++] = '/';
        pony_strcpy(&check[len], file);

        if(filepath(check, path))
          return true;
      }

      if(p == NULL) { break; }
      env = p + 1;
    }
  }

  // try the current directory as a last resort
  return filepath(file, path);
}

static bool do_file(ast_t* package, const char* file)
{
  source_t* source = source_open(file);

  if(source == NULL)
  {
    errorf(file, "couldn't open file");
    return false;
  }

  ast_t* module = parser(source);

  if(module == NULL)
  {
    errorf(file, "couldn't parse file");
    source_close(source);
    return false;
  }

  ast_add(package, module);
  return true;
}

static bool do_path(bool is_magic, ast_t* package, const char* path)
{
  if(is_magic)
    return do_magic_package(package, path);

  PONY_ERRNO err = 0;
  PONY_DIR* dir = pony_opendir(path, &err);

  if(dir == NULL)
  {
    switch(err)
    {
      case EACCES:
        errorf(path, "permission denied");
        break;

      case ENOENT:
        errorf(path, "does not exist");
        break;

      case ENOTDIR:
        errorf(path, "not a directory");
        break;

      default:
        errorf(path, "unknown error");
    }

    return false;
  }

  PONY_DIRINFO dirent;
  PONY_DIRINFO* d;
  bool r = true;

  while(!pony_dir_entry_next(dir, &dirent, &d) && (d != NULL))
  {
    //if(d->d_type & DT_REG)
    {
      // handle only files with the specified extension
      char* name = pony_get_dir_name(d);
      const char* p = strrchr(name, '.');

      if(!p || strcmp(p, EXTENSION))
        continue;

      char fullpath[FILENAME_MAX];
      pony_strcpy(fullpath, path);
      pony_strcat(fullpath, "/");
      pony_strcat(fullpath, name);

      r &= do_file(package, fullpath);
    }
  }

  pony_closedir(dir);
  return r;
}

static const char* try_path(const char* base, const char* path)
{
  char composite[FILENAME_MAX];
  char file[FILENAME_MAX];

  if(base != NULL)
  {
    pony_strcpy(composite, base);
    pony_strcat(composite, "/");
    pony_strcat(composite, path);
  } else {
    pony_strcpy(composite, path);
  }

  if(pony_realpath(composite, file) != file)
    return NULL;

  return stringtab(file);
}

static const char* find_path(ast_t* from, const char* path)
{
  // absolute path
  if(path[0] == '/')
    return try_path(NULL, path);

  const char* result;

  if(ast_id(from) == TK_PROGRAM)
  {
    // try a path relative to the current working directory
    result = try_path(NULL, path);

    if(result != NULL)
      return result;
  }
  else {
    // try a path relative to the importing package
    from = ast_nearest(from, TK_PACKAGE);
    package_t* pkg = (package_t*)ast_data(from);
    result = try_path(pkg->path, path);

    if(result != NULL)
      return result;
  }

  // try the search paths
  strlist_t* p = search;

  while(p != NULL)
  {
    result = try_path(strlist_data(p), path);

    if(result != NULL)
      return result;

    p = strlist_next(p);
  }

  errorf(path, "couldn't locate this path");
  return NULL;
}

static const char* id_to_string(size_t id)
{
  char buffer[32];
  pony_snprintf(buffer, 32, "$"__pony_format_zu, id);
  return stringtab(buffer);
}

static ast_t* create_package(ast_t* program, const char* name)
{
  ast_t* package = ast_blank(TK_PACKAGE);
  uintptr_t pkg_id = (uintptr_t)ast_data(program);
  ast_setdata(program, (void*)(pkg_id + 1));

  package_t* pkg = (package_t*)malloc(sizeof(package_t));
  pkg->path = name;
  pkg->id = id_to_string(pkg_id);
  pkg->next_hygienic_id = 0;
  ast_setdata(package, pkg);

  ast_scope(package);
  ast_append(program, package);
  ast_set(program, pkg->path, package);
  ast_set(program, pkg->id, package);

  return package;
}

void package_init(const char* name)
{
  char path[FILENAME_MAX];

  if(execpath(name, path))
  {
    pony_strcat(path, "/packages");
    search = strlist_push(search, stringtab(path));
  }

  package_paths(getenv("PONYPATH"));
}

void package_paths(const char* paths)
{
  if(paths == NULL)
    return;

  while(true)
  {
    char* p = strchr((char*)paths, ':');
    size_t len;

    if(p != NULL)
    {
      len = p - paths;
    } else {
      len = strlen(paths);
    }

    if(len < FILENAME_MAX)
    {
      char path[FILENAME_MAX];

      pony_strncpy(path, paths, len);
      path[len] = '\0';
      search = strlist_push(search, stringtab(path));
    }

    if(p == NULL)
      break;

    paths = p + 1;
  }
}

void package_add_magic(const char* path, const char* src)
{
  magic_package_t* n = (magic_package_t*)malloc(sizeof(magic_package_t));
  n->path = stringtab(path);
  n->src = src;
  n->next = magic_packages;
  magic_packages = n;
}

void package_suppress_build_message()
{
  report_build = false;
}

ast_t* program_load(const char* path)
{
  ast_t* program = ast_blank(TK_PROGRAM);
  ast_scope(program);

  if(package_load(program, path) == NULL)
  {
    ast_free(program);
    program = NULL;
  }

  return program;
}

ast_t* package_load(ast_t* from, const char* path)
{
  bool magic = is_magic_package(path);
  const char* name = magic ? path : find_path(from, path);

  if(name == NULL)
    return NULL;

  ast_t* program = ast_nearest(from, TK_PROGRAM);
  ast_t* package = (ast_t*)ast_get(program, name);

  if(package != NULL)
    return package;

  package = create_package(program, name);

  if(report_build)
    printf("=== Building %s ===\n", name);

  if(!do_path(magic, package, name))
    return NULL;

  if(!package_passes(package))
  {
    ast_error(package, "can't typecheck package '%s'", path);
    return NULL;
  }

  return package;
}

const char* package_name(ast_t* ast)
{
<<<<<<< HEAD
  package_t* pkg = ast_data(ast_nearest(ast, TK_PACKAGE));
  return (pkg == NULL) ? NULL : pkg->id;
=======
  package_t* pkg = (package_t*)ast_data(ast_nearest(ast, TK_PACKAGE));
  return pkg->id;
>>>>>>> 9aa6d9f7
}

ast_t* package_id(ast_t* ast)
{
  return ast_from_string(ast, package_name(ast));
}

const char* package_filename(ast_t* ast)
{
  package_t* pkg = (package_t*)ast_data(ast_nearest(ast, TK_PACKAGE));
  const char* p = strrchr(pkg->path, '/');

  if(p == NULL)
    return pkg->path;

  return p + 1;
}

ast_t* package_hygienic_id(ast_t* ast)
{
  return ast_from_string(ast, package_hygienic_id_string(ast));
}

const char* package_hygienic_id_string(ast_t* ast)
{
  ast_t* package = ast_nearest(ast, TK_PACKAGE);

  if(package == NULL)
  {
    // We are not within a package, we must be testing
    return stringtab("hygid");
  }

  package_t* pkg = (package_t*)ast_data(package);
  size_t id = pkg->next_hygienic_id++;

  return id_to_string(id);
}

void package_done()
{
  strlist_free(search);
  search = NULL;

  magic_package_t*p = magic_packages;
  while(p != NULL)
  {
    magic_package_t* next = p->next;
    free(p);
    p = next;
  }

  magic_packages = NULL;
}<|MERGE_RESOLUTION|>--- conflicted
+++ resolved
@@ -440,13 +440,8 @@
 
 const char* package_name(ast_t* ast)
 {
-<<<<<<< HEAD
-  package_t* pkg = ast_data(ast_nearest(ast, TK_PACKAGE));
+  package_t* pkg = (package_t*)ast_data(ast_nearest(ast, TK_PACKAGE));
   return (pkg == NULL) ? NULL : pkg->id;
-=======
-  package_t* pkg = (package_t*)ast_data(ast_nearest(ast, TK_PACKAGE));
-  return pkg->id;
->>>>>>> 9aa6d9f7
 }
 
 ast_t* package_id(ast_t* ast)
