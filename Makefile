# Determine the operating system
OSTYPE ?=

ifeq ($(OS),Windows_NT)
  OSTYPE = windows
  GREP := findstr /R
  WHICH := where
  DEVNULL := NUL
else
  UNAME_S := $(shell uname -s)

  ifeq ($(UNAME_S),Linux)
    OSTYPE = linux
    lto := no

    ifneq (,$(shell which gcc-ar 2> /dev/null))
      AR = gcc-ar
      lto := yes
    endif

    ifdef LTO
      lto := yes
    endif
  endif

  ifeq ($(UNAME_S),Darwin)
    OSTYPE = osx
    lto := yes
  endif

  ifeq ($(UNAME_S),FreeBSD)
    OSTYPE = freebsd
    CXX = c++
    lto := no
  endif

  GREP := grep -v
  WHICH := which
  DEVNULL := /dev/null
endif

# Default settings (silent debug build).
config ?= debug
arch ?= native

ifndef verbose
  SILENT = @
else
  SILENT =
endif

ifneq ($(wildcard .git),)
tag := $(shell git describe --tags --always)
git := yes
else
tag := $(shell cat VERSION)
git := no
endif

package_version := $(tag)
archive = ponyc-$(package_version).tar
package = build/ponyc-$(package_version)

symlink := yes

ifdef destdir
  ifndef prefix
    symlink := no
  endif
endif

prefix ?= /usr/local
destdir ?= $(prefix)/lib/pony/$(tag)

LIB_EXT ?= a
BUILD_FLAGS = -mcx16 -march=$(arch) -Werror -Wconversion \
  -Wno-sign-conversion -Wextra -Wall
LINKER_FLAGS = -mcx16 -march=$(arch)
AR_FLAGS =
ALL_CFLAGS = -std=gnu11 -DPONY_VERSION=\"$(tag)\" -DPONY_COMPILER=\"$(CC)\" -DPONY_ARCH=\"$(arch)\"
ALL_CXXFLAGS = -std=gnu++11 -fno-rtti

PONY_BUILD_DIR   ?= build/$(config)
PONY_SOURCE_DIR  ?= src
PONY_TEST_DIR ?= test
LLVM_FALLBACK := /usr/local/opt/llvm/bin/llvm-config

ifdef use
<<<<<<< HEAD
  ifneq (,$(filter $(use),numa))
    ALL_CFLAGS += -DUSE_NUMA
    LINK_NUMA = true
    PONY_BUILD_DIR := $(PONY_BUILD_DIR)-numa
  endif

  ifneq (,$(filter $(use),valgrind))
=======
  ifneq (,$(filter $(use), valgrind))
>>>>>>> 9f36f4dd
    ALL_CFLAGS += -DUSE_VALGRIND
    PONY_BUILD_DIR := $(PONY_BUILD_DIR)-valgrind
  endif
endif

ifdef config
  ifeq (,$(filter $(config),debug release))
    $(error Unknown configuration "$(config)")
  endif
endif

ifeq ($(config),release)
  BUILD_FLAGS += -O3 -DNDEBUG

  ifeq ($(lto),yes)
    BUILD_FLAGS += -flto -DPONY_USE_LTO
    LINKER_FLAGS += -flto

    ifdef LTO
      AR_FLAGS += --plugin $(LTO)
    endif

    ifeq ($(OSTYPE),linux)
      LINKER_FLAGS += -fuse-linker-plugin -fuse-ld=gold
    endif
  endif
else
  BUILD_FLAGS += -g -DDEBUG
endif

<<<<<<< HEAD
ifneq (,$(shell $(WHICH) llvm-config 2> $(DEVNULL)))
  LLVM_CONFIG = llvm-config
endif

ifneq (,$(shell $(WHICH) llvm-config-3.6 2> $(DEVNULL)))
  LLVM_CONFIG = llvm-config-3.6
=======
ifeq ($(OSTYPE),osx)
  ALL_CFLAGS += -mmacosx-version-min=10.8
  ALL_CXXFLAGS += -stdlib=libc++ -mmacosx-version-min=10.8
endif

ifndef LLVM_CONFIG
  ifneq (,$(shell which llvm-config 2> /dev/null))
    LLVM_CONFIG = llvm-config
  endif

  ifneq (,$(shell which llvm-config-3.6 2> /dev/null))
    LLVM_CONFIG = llvm-config-3.6
  endif

  ifneq (,$(shell which llvm-config36 2> /dev/null))
    LLVM_CONFIG = llvm-config36
  endif
>>>>>>> 9f36f4dd
endif

ifneq ("$(wildcard $(LLVM_FALLBACK))","")
  LLVM_CONFIG = $(LLVM_FALLBACK)
endif

ifndef LLVM_CONFIG
  $(error No LLVM 3.6 installation found!)
endif

$(shell mkdir -p $(PONY_BUILD_DIR))

lib   := $(PONY_BUILD_DIR)
bin   := $(PONY_BUILD_DIR)
tests := $(PONY_BUILD_DIR)
obj  := $(PONY_BUILD_DIR)/obj

# Libraries. Defined as
# (1) a name and output directory
libponyc  := $(lib)
libponycc := $(lib)
libponyrt := $(lib)

ifeq ($(OSTYPE),linux)
  libponyrt-pic := $(lib)
endif

# Define special case rules for a targets source files. By default
# this makefile assumes that a targets source files can be found
# relative to a parent directory of the same name in $(PONY_SOURCE_DIR).
# Note that it is possible to collect files and exceptions with
# arbitrarily complex shell commands, as long as ':=' is used
# for definition, instead of '='.
ifneq ($(OSTYPE),windows)
  libponyc.except += src/libponyc/platform/signed.cc
  libponyc.except += src/libponyc/platform/unsigned.cc
  libponyc.except += src/libponyc/platform/vcvars.c
endif

# Handle platform specific code to avoid "no symbols" warnings.
libponyrt.except =

ifneq ($(OSTYPE),windows)
  libponyrt.except += src/libponyrt/asio/iocp.c
  libponyrt.except += src/libponyrt/lang/win_except.c
endif

ifneq ($(OSTYPE),linux)
  libponyrt.except += src/libponyrt/asio/epoll.c
endif

ifneq ($(OSTYPE),osx)
  ifneq ($(OSTYPE),freebsd)
    libponyrt.except += src/libponyrt/asio/kqueue.c
  endif
endif

libponyrt.except += src/libponyrt/asio/sock.c
libponyrt.except += src/libponyrt/dist/dist.c
libponyrt.except += src/libponyrt/dist/proto.c

ifeq ($(OSTYPE),linux)
  libponyrt-pic.dir := src/libponyrt
  libponyrt-pic.except := $(libponyrt.except)
endif

# Third party, but requires compilation. Defined as
# (1) a name and output directory.
# (2) a list of the source files to be compiled.
libgtest := $(lib)
libgtest.dir := lib/gtest
libgtest.files := $(libgtest.dir)/gtest_main.cc $(libgtest.dir)/gtest-all.cc

ifeq ($(OSTYPE), linux)
  libraries := libponyc libponyrt libponyrt-pic libgtest
else
  libraries := libponyc libponyrt libgtest
endif

# Third party, but prebuilt. Prebuilt libraries are defined as
# (1) a name (stored in prebuilt)
# (2) the linker flags necessary to link against the prebuilt library/libraries.
# (3) a list of include directories for a set of libraries.
# (4) a list of the libraries to link against.
llvm.ldflags := $(shell $(LLVM_CONFIG) --ldflags)
llvm.include := -isystem $(shell $(LLVM_CONFIG) --includedir)
llvm.libs    := $(shell $(LLVM_CONFIG) --libs) -lz -lncurses

ifeq ($(OSTYPE), freebsd)
  llvm.libs += -lpthread
endif

prebuilt := llvm

# Binaries. Defined as
# (1) a name and output directory.
ponyc := $(bin)

binaries := ponyc

# Tests suites are directly attached to the libraries they test.
libponyc.tests  := $(tests)
libponyrt.tests := $(tests)

tests := libponyc.tests libponyrt.tests

# Define include paths for targets if necessary. Note that these include paths
# will automatically apply to the test suite of a target as well.
libponyc.include := -I src/common/ -I src/libponyrt/ $(llvm.include)/
libponycc.include := -I src/common/ $(llvm.include)/
libponyrt.include := -I src/common/ -I src/libponyrt/
libponyrt-pic.include := $(libponyrt.include)

libponyc.tests.include := -I src/common/ -I src/libponyc/ -isystem lib/gtest/
libponyrt.tests.include := -I src/common/ -I src/libponyrt/ -isystem lib/gtest/

ponyc.include := -I src/common/ -I src/libponyrt/ $(llvm.include)/
libgtest.include := -isystem lib/gtest/

ifneq (,$(filter $(OSTYPE), osx freebsd))
  libponyrt.include += -I /usr/local/include
endif

# target specific build options
libponyc.buildoptions = -D__STDC_CONSTANT_MACROS
libponyc.buildoptions += -D__STDC_FORMAT_MACROS
libponyc.buildoptions += -D__STDC_LIMIT_MACROS

<<<<<<< HEAD
ifeq ($(OSTYPE),linux)
=======
ponyc.buildoptions = $(libponyc.buildoptions)

ifeq ($(OSTYPE), linux)
>>>>>>> 9f36f4dd
  libponyrt-pic.buildoptions += -fpic
endif

# target specific disabling of build options
libgtest.disable = -Wconversion -Wno-sign-conversion -Wextra

# Link relationships.
ponyc.links = libponyc libponyrt llvm
libponyc.tests.links = libgtest libponyc libponyrt llvm
libponyrt.tests.links = libgtest libponyrt

ifeq ($(OSTYPE),linux)
  ponyc.links += pthread dl
  libponyc.tests.links += pthread dl
  libponyrt.tests.links += pthread dl
endif

# Overwrite the default linker for a target.
ponyc.linker = $(CXX) #compile as C but link as CPP (llvm)

# make targets
targets := $(libraries) $(binaries) $(tests)

.PHONY: all $(targets)
all: $(targets)
	@:

# Dependencies
libponyc.depends := libponyrt
libponyc.tests.depends := libponyc libgtest
libponyrt.tests.depends := libponyrt libgtest
ponyc.depends := libponyc libponyrt

# Generic make section, edit with care.
##########################################################################
#                                                                        #
# DIRECTORY: Determines the source dir of a specific target              #
#                                                                        #
# ENUMERATE: Enumerates input and output files for a specific target     #
#                                                                        #
# CONFIGURE_COMPILER: Chooses a C or C++ compiler depending on the       #
#                     target file.                                       #
#                                                                        #
# CONFIGURE_LIBS: Builds a string of libraries to link for a targets     #
#                 link dependency.                                       #
#                                                                        #
# CONFIGURE_LINKER: Assembles the linker flags required for a target.    #
#                                                                        #
# EXPAND_COMMAND: Macro that expands to a proper make command for each   #
#                 target.                                                #
#                                                                        #
##########################################################################
define DIRECTORY
  $(eval sourcedir := )
  $(eval outdir := $(obj)/$(1))

  ifdef $(1).dir
    sourcedir := $($(1).dir)
  else ifneq ($$(filter $(1),$(tests)),)
    sourcedir := $(PONY_TEST_DIR)/$(subst .tests,,$(1))
    outdir := $(obj)/tests/$(subst .tests,,$(1))
  else
    sourcedir := $(PONY_SOURCE_DIR)/$(1)
  endif

  ifeq ($(OSTYPE),windows)
    sourcedir := $$(subst /,\,$$(sourcedir))
  endif
endef

define FIND
  $(eval find := )

  ifeq ($(OSTYPE),windows)
    find := dir $(1)\$(2) $(1)\$(3) /b/s 
  else
    find := find $(1) -type f -name $(2) -or -name $(3)
  endif
endef

define ENUMERATE
  $(eval sourcefiles := )
  $(call FIND,$(sourcedir),*.c,*.cc)

  ifdef $(1).files
    sourcefiles := $$($(1).files)
  else
    sourcefiles := $$(shell $$(find) | $(GREP) '.*/\.')
  endif

  ifdef $(1).except
    sourcefiles := $$(filter-out $($(1).except),$$(sourcefiles))
  endif
endef

define CONFIGURE_COMPILER
  $(eval compiler := $(CC))
  $(eval flags := $(ALL_CFLAGS) $(CFLAGS) $(CXXFLAGS))

  ifeq ($(suffix $(1)),.cc)
    compiler := $(CXX)
    flags := $(ALL_CXXFLAGS)
  endif

  ifeq ($(suffix $(1)),.c)
    compiler := $(CC)
    flags := $(ALL_CFLAGS)
  endif
endef

define CONFIGURE_LIBS
  ifneq (,$$(filter $(1),$(prebuilt)))
    linkcmd += $($(1).ldflags)
    libs += $($(1).libs)
  else
    libs += -l$(subst lib,,$(1))
  endif
endef

define CONFIGURE_LINKER
  $(eval linkcmd := $(LINKER_FLAGS) -L $(lib))
  $(eval linker := $(CC))
  $(eval libs :=)

  ifdef $(1).linker
    linker := $($(1).linker)
  else ifneq (,$$(filter .cc,$(suffix $(sourcefiles))))
    linker := $(CXX)
  endif

  $(foreach lk,$($(1).links),$(eval $(call CONFIGURE_LIBS,$(lk))))
  linkcmd += $(libs) $($(1).linkoptions)
endef

define PREPARE
  $(eval $(call DIRECTORY,$(1)))
  $(eval $(call ENUMERATE,$(1)))

  $(eval $(call CONFIGURE_LINKER,$(1)))
  $(eval objectfiles  := $(subst $(sourcedir)/,$(outdir)/,$(addsuffix .o,\
    $(sourcefiles))))
  $(eval dependencies := $(subst .c,,$(subst .cc,,$(subst .o,.d,\
    $(objectfiles)))))

  ifeq ($(OSTYPE),windows)
    $$(eval sourcefiles := $$(subst /,\,$$(sourcefiles)))
    $$(eval objectfiles := $$(subst /,\,$$(objectfiles)))
    $$(eval dependencies := $$(subst /,\,$$(dependencies)))
  endif
endef

define EXPAND_OBJCMD
$(eval file := $(subst .o,,$(1)))
$(eval $(call CONFIGURE_COMPILER,$(file)))

$(subst .c,,$(subst .cc,,$(1))): $(subst $(outdir)/,$(sourcedir)/,$(file))
	@echo '$$(notdir $$<)'
	@mkdir -p $$(dir $$@)
	$(SILENT)$(compiler) -MMD -MP $(filter-out $($(2).disable),$(BUILD_FLAGS)) \
    $(flags) $($(2).buildoptions) -c -o $$@ $$<  $($(2).include)
endef

define EXPAND_COMMAND
$(eval $(call PREPARE,$(1)))
$(eval ofiles := $(subst .c,,$(subst .cc,,$(objectfiles))))
$(eval depends := )
$(foreach d,$($(1).depends),$(eval depends += $($(d))/$(d).$(LIB_EXT)))

ifneq ($(filter $(1),$(libraries)),)
$($(1))/$(1).$(LIB_EXT): $(depends) $(ofiles)
	@echo 'Linking $(1)'
	$(SILENT)$(AR) -rcs $$@ $(ofiles) $(AR_FLAGS)
$(1): $($(1))/$(1).$(LIB_EXT)
else
$($(1))/$(1): $(depends) $(ofiles)
	@echo 'Linking $(1)'
	$(SILENT)$(linker) -o $$@ $(ofiles) $(linkcmd)
$(1): $($(1))/$(1)
endif

$(foreach ofile,$(objectfiles),$(eval $(call EXPAND_OBJCMD,$(ofile),$(1))))
-include $(dependencies)
endef

$(foreach target,$(targets),$(eval $(call EXPAND_COMMAND,$(target))))

#define EXPAND_RELEASE
#$(eval branch := $(shell git symbolic-ref HEAD | sed -e 's,.*/\(.*\),\1,'))
#ifneq ($(branch),master)
#prerelease:
#	$$(error "Releases not allowed on $(branch) branch.")
#else
#ifndef version
#prerelease:
#	$$(error "No version number specified.")
#else
#$(eval tag := $(version))
#$(eval unstaged := $(shell git status --porcelain 2>$(DEVNULL) | wc -l))
#ifneq ($(unstaged),0)
#prerelease:
#	$$(error "Detected unstaged changes. Release aborted")
#else
#prerelease: libponyc libponyrt ponyc
#	@while [ -z "$$$$CONTINUE" ]; do \
#	read -r -p "New version number: $(tag). Are you sure? [y/N]: " CONTINUE; \
#	done ; \
#	[ $$$$CONTINUE = "y" ] || [ $$$$CONTINUE = "Y" ] || (echo "Release aborted."; exit 1;)
#	@echo "Releasing ponyc v$(tag)."
#endif
#endif
#endif
#endef

define EXPAND_INSTALL
install: libponyc libponyrt ponyc
	@mkdir -p $(destdir)/bin
	@mkdir -p $(destdir)/lib
	@mkdir -p $(destdir)/include
	@cp $(PONY_BUILD_DIR)/libponyrt.a $(destdir)/lib
	@cp $(PONY_BUILD_DIR)/libponyc.a $(destdir)/lib
	@cp $(PONY_BUILD_DIR)/ponyc $(destdir)/bin
	@cp src/libponyrt/pony.h $(destdir)/include
	@cp -r packages $(destdir)/
ifeq ($$(symlink),yes)
	@mkdir -p $(prefix)/bin
	@mkdir -p $(prefix)/lib
	@mkdir -p $(prefix)/include
	@ln -sf $(destdir)/bin/ponyc $(prefix)/bin/ponyc
	@ln -sf $(destdir)/lib/libponyrt.a $(prefix)/lib/libponyrt.a
	@ln -sf $(destdir)/lib/libponyc.a $(prefix)/lib/libponyc.a
	@ln -sf $(destdir)/include/pony.h $(prefix)/include/pony.h
endif
endef

$(eval $(call EXPAND_INSTALL))

uninstall:
	-@rm -rf $(destdir) 2>$(DEVNULL) ||:
	-@rm $(prefix)/bin/ponyc 2>$(DEVNULL) ||:
	-@rm $(prefix)/lib/libponyrt.a 2>$(DEVNULL) ||:
	-@rm $(prefix)/lib/libponyc.a 2>$(DEVNULL) ||:
	-@rm $(prefix)/include/pony.h 2>$(DEVNULL) ||:

test: all
	@$(PONY_BUILD_DIR)/libponyc.tests
	@$(PONY_BUILD_DIR)/libponyrt.tests
	@$(PONY_BUILD_DIR)/ponyc -d -s packages/stdlib
	@./stdlib
	@rm stdlib

ifeq ($(git),yes)
setversion:
	@echo $(tag) > VERSION

<<<<<<< HEAD
#$(eval $(call EXPAND_RELEASE))

#release: prerelease
#	@echo $(tag) > VERSION
#	@git add VERSION
#	@git commit -m "Releasing version $(tag)"
#	@git tag $(tag)
#	@git push
#	@git push --tags
#	@git checkout release
#	@git pull
#	@git merge master
#	@git push
#	@git checkout $(branch)
=======
$(eval $(call EXPAND_RELEASE))

release: prerelease setversion
	@git add VERSION
	@git commit -m "Releasing version $(tag)"
	@git tag $(tag)
	@git push
	@git push --tags
	@git checkout release
	@git pull
	@git merge master
	@git push
	@git checkout $(branch)
>>>>>>> 9f36f4dd
endif

deploy: test
	@mkdir build/bin
	@mkdir -p $(package)/usr/bin
	@mkdir -p $(package)/usr/include
	@mkdir -p $(package)/usr/lib
	@mkdir -p $(package)/usr/lib/pony/$(package_version)/bin
	@mkdir -p $(package)/usr/lib/pony/$(package_version)/include
	@mkdir -p $(package)/usr/lib/pony/$(package_version)/lib
	@cp build/release/libponyc.a $(package)/usr/lib/pony/$(package_version)/lib
	@cp build/release/libponyrt.a $(package)/usr/lib/pony/$(package_version)/lib
	@cp build/release/ponyc $(package)/usr/lib/pony/$(package_version)/bin
	@cp src/libponyrt/pony.h $(package)/usr/lib/pony/$(package_version)/include
	@ln -s /usr/lib/pony/$(package_version)/lib/libponyrt.a $(package)/usr/lib/libponyrt.a
	@ln -s /usr/lib/pony/$(package_version)/lib/libponyc.a $(package)/usr/lib/libponyc.a
	@ln -s /usr/lib/pony/$(package_version)/bin/ponyc $(package)/usr/bin/ponyc
	@ln -s /usr/lib/pony/$(package_version)/include/pony.h $(package)/usr/include/pony.h
	@cp -r packages $(package)/usr/lib/pony/$(package_version)/
	@build/release/ponyc packages/stdlib -rexpr -g -o $(package)/usr/lib/pony/$(package_version)
	@fpm -s dir -t deb -C $(package) -p build/bin --name ponyc --version $(package_version) --description "The Pony Compiler"
	@fpm -s dir -t rpm -C $(package) -p build/bin --name ponyc --version $(package_version) --description "The Pony Compiler"
	@git archive release > build/bin/$(archive)
	@cp -r $(package)/usr/lib/pony/$(package_version)/stdlib-docs stdlib-docs
	@tar rvf build/bin/$(archive) stdlib-docs
	@bzip2 build/bin/$(archive)
	@rm -rf $(package) build/bin/$(archive) stdlib-docs

stats:
	@echo
	@echo '------------------------------'
	@echo 'Compiler and standard library '
	@echo '------------------------------'
	@echo
	@cloc --read-lang-def=pony.cloc src packages
	@echo
	@echo '------------------------------'
	@echo 'Test suite:'
	@echo '------------------------------'
	@echo
	@cloc --read-lang-def=pony.cloc test

clean:
	@rm -rf $(PONY_BUILD_DIR)
	-@rmdir build 2>$(DEVNULL) ||:
	@echo 'Repository cleaned ($(PONY_BUILD_DIR)).'

help:
	@echo
	@echo 'Usage: make [config=name] [arch=name] [use=opt,...] [target]'
	@echo
	@echo 'CONFIGURATIONS:'
	@echo '  debug (default)'
	@echo '  release'
	@echo
	@echo 'ARCHITECTURE:'
	@echo '  native (default)'
	@echo '  [any compiler supported architecture]'
	@echo
	@echo 'USE OPTIONS:'
	@echo '   valgrind'
	@echo
	@echo 'TARGETS:'
	@echo '  libponyc          Pony compiler library'
	@echo '  libponyrt         Pony runtime'
	@echo '  libponyrt-pic     Pony runtime -fpic'
	@echo '  libponyc.tests    Test suite for libponyc'
	@echo '  libponyrt.tests   Test suite for libponyrt'
	@echo '  ponyc             Pony compiler executable'
	@echo
	@echo '  all               Build all of the above (default)'
	@echo '  test              Run test suite'
	@echo '  install           Install ponyc'
	@echo '  uninstall         Remove all versions of ponyc'
	@echo '  stats             Print Pony cloc statistics'
	@echo '  clean             Delete all build files'
	@echo<|MERGE_RESOLUTION|>--- conflicted
+++ resolved
@@ -86,17 +86,7 @@
 LLVM_FALLBACK := /usr/local/opt/llvm/bin/llvm-config
 
 ifdef use
-<<<<<<< HEAD
-  ifneq (,$(filter $(use),numa))
-    ALL_CFLAGS += -DUSE_NUMA
-    LINK_NUMA = true
-    PONY_BUILD_DIR := $(PONY_BUILD_DIR)-numa
-  endif
-
-  ifneq (,$(filter $(use),valgrind))
-=======
   ifneq (,$(filter $(use), valgrind))
->>>>>>> 9f36f4dd
     ALL_CFLAGS += -DUSE_VALGRIND
     PONY_BUILD_DIR := $(PONY_BUILD_DIR)-valgrind
   endif
@@ -127,14 +117,6 @@
   BUILD_FLAGS += -g -DDEBUG
 endif
 
-<<<<<<< HEAD
-ifneq (,$(shell $(WHICH) llvm-config 2> $(DEVNULL)))
-  LLVM_CONFIG = llvm-config
-endif
-
-ifneq (,$(shell $(WHICH) llvm-config-3.6 2> $(DEVNULL)))
-  LLVM_CONFIG = llvm-config-3.6
-=======
 ifeq ($(OSTYPE),osx)
   ALL_CFLAGS += -mmacosx-version-min=10.8
   ALL_CXXFLAGS += -stdlib=libc++ -mmacosx-version-min=10.8
@@ -152,7 +134,6 @@
   ifneq (,$(shell which llvm-config36 2> /dev/null))
     LLVM_CONFIG = llvm-config36
   endif
->>>>>>> 9f36f4dd
 endif
 
 ifneq ("$(wildcard $(LLVM_FALLBACK))","")
@@ -281,13 +262,9 @@
 libponyc.buildoptions += -D__STDC_FORMAT_MACROS
 libponyc.buildoptions += -D__STDC_LIMIT_MACROS
 
-<<<<<<< HEAD
-ifeq ($(OSTYPE),linux)
-=======
 ponyc.buildoptions = $(libponyc.buildoptions)
 
 ifeq ($(OSTYPE), linux)
->>>>>>> 9f36f4dd
   libponyrt-pic.buildoptions += -fpic
 endif
 
@@ -542,22 +519,6 @@
 setversion:
 	@echo $(tag) > VERSION
 
-<<<<<<< HEAD
-#$(eval $(call EXPAND_RELEASE))
-
-#release: prerelease
-#	@echo $(tag) > VERSION
-#	@git add VERSION
-#	@git commit -m "Releasing version $(tag)"
-#	@git tag $(tag)
-#	@git push
-#	@git push --tags
-#	@git checkout release
-#	@git pull
-#	@git merge master
-#	@git push
-#	@git checkout $(branch)
-=======
 $(eval $(call EXPAND_RELEASE))
 
 release: prerelease setversion
@@ -571,7 +532,6 @@
 	@git merge master
 	@git push
 	@git checkout $(branch)
->>>>>>> 9f36f4dd
 endif
 
 deploy: test
