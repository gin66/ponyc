"""
# Pony Standard Library

This package represents the test suite for the Pony standard library.

For every new package, please add a Main actor and tests to the package in a
file called 'test.pony'. Then add a corresponding use directive and a line to
the main actor constructor of this package to invoke those tests.

All tests can be run by compiling and running packages/stdlib.
 """

// Include ALL standard library packages here, even if they don't have tests.
// That way stdlib can be used to type check the whole standard library,
// generate docs for it, etc.
use "ponytest"
use assert = "assert"
use base64 = "encode/base64"
use capsicum = "capsicum"
use collections = "collections"
use debug = "debug"
use files = "files"
use http = "net/http"
use json = "json"
use math = "math"
use net = "net"
<<<<<<< HEAD
=======
use http = "net/http"
use ssl = "net/ssl"
use strings = "strings"
>>>>>>> 6cd91141
use options = "options"
use promises = "promises"
use random = "random"
use regex = "regex"
use ssl = "net/ssl"
use term = "term"
use time = "time"


actor Main is TestList
  new create(env: Env) => PonyTest(env, this)
  new make() => None

  fun tag tests(test: PonyTest) =>
    // Tests for the builtin package.
    test(_TestAbs)
    test(_TestStringRunes)
    test(_TestIntToString)
    test(_TestStringToU8)
    test(_TestStringToI8)
    test(_TestStringToIntLarge)
    test(_TestStringLstrip)
    test(_TestStringRstrip)
    test(_TestStringStrip)
    test(_TestStringRemove)
    test(_TestStringSubstring)
    test(_TestStringCut)
    test(_TestStringReplace)
    test(_TestStringSplit)
    test(_TestStringJoin)
    test(_TestStringCompare)
    test(_TestStringsCommonPrefix)
    test(_TestSpecialValuesF32)
    test(_TestSpecialValuesF64)
    test(_TestArraySlice)
    test(_TestMath128)
    test(_TestDivMod)

    // Tests for all other packages.
    base64.Main.make().tests(test)
    collections.Main.make().tests(test)
    files.Main.make().tests(test)
    http.Main.make().tests(test)
    json.Main.make().tests(test)
    net.Main.make().tests(test)
    options.Main.make().tests(test)
    regex.Main.make().tests(test)
    strings.Main.make().tests(test)

class iso _TestAbs is UnitTest
  """
  Test abs function
  """
  fun name(): String => "builtin/Int.abs"

  fun apply(h: TestHelper): TestResult =>
    h.expect_eq[U8](128, I8(-128).abs())
    h.expect_eq[U8](3,   I8(-3).abs())
    h.expect_eq[U8](14,  I8(14).abs())
    h.expect_eq[U8](0,   I8(0).abs())

    h.expect_eq[U16](128,   I16(-128).abs())
    h.expect_eq[U16](32768, I16(-32768).abs())
    h.expect_eq[U16](3,     I16(-3).abs())
    h.expect_eq[U16](27,    I16(-27).abs())
    h.expect_eq[U16](0,     I16(0).abs())

    h.expect_eq[U32](128,        I32(-128).abs())
    h.expect_eq[U32](32768,      I32(-32768).abs())
    h.expect_eq[U32](2147483648, I32(-2147483648).abs())
    h.expect_eq[U32](3,          I32(-3).abs())
    h.expect_eq[U32](124,        I32(-124).abs())
    h.expect_eq[U32](0,          I32(0).abs())

    h.expect_eq[U64](128,        I64(-128).abs())
    h.expect_eq[U64](32768,      I64(-32768).abs())
    h.expect_eq[U64](2147483648, I64(-2147483648).abs())
    h.expect_eq[U64](128,        I64(-128).abs())
    h.expect_eq[U64](3,          I64(-3).abs())
    h.expect_eq[U64](124,        I64(-124).abs())
    h.expect_eq[U64](0,          I64(0).abs())

    h.expect_eq[U128](128,        I128(-128).abs())
    h.expect_eq[U128](32768,      I128(-32768).abs())
    h.expect_eq[U128](2147483648, I128(-2147483648).abs())
    h.expect_eq[U128](128,        I128(-128).abs())
    h.expect_eq[U128](3,          I128(-3).abs())
    h.expect_eq[U128](124,        I128(-124).abs())
    h.expect_eq[U128](0,          I128(0).abs())

    true

class iso _TestStringRunes is UnitTest
  """
  Test iterating over the unicode codepoints in a string.
  """
  fun name(): String => "builtin/String.runes"

  fun apply(h: TestHelper): TestResult ? =>
    let s = "\u16ddx\ufb04"
    let expect = [as U32: 0x16dd, 'x', 0xfb04]
    let result = Array[U32]

    for c in s.runes() do
      result.push(c)
    end

    h.expect_eq[USize](expect.size(), result.size())

    for i in collections.Range(0, expect.size()) do
      h.expect_eq[U32](expect(i), result(i))
    end

    true


class iso _TestIntToString is UnitTest
  """
  Test converting integers to strings.
  """
  fun name(): String => "builtin/U32.string"

  fun apply(h: TestHelper): TestResult =>
    h.expect_eq[String]("0", U32(0).string())
    h.expect_eq[String]("3", U32(3).string())
    h.expect_eq[String]("1234", U32(1234).string())
    h.expect_eq[String]("003", U32(3).string(where prec = 3))
    h.expect_eq[String]("  3", U32(3).string(where width = 3))
    h.expect_eq[String]("  003", U32(3).string(where prec = 3, width = 5))

    true


class iso _TestStringToU8 is UnitTest
  """
  Test converting strings to U8s.
  """
  fun name(): String => "builtin/String.u8"

  fun apply(h: TestHelper): TestResult ? =>
    h.expect_eq[U8](0, "0".u8())
    h.expect_eq[U8](123, "123".u8())
    h.expect_eq[U8](123, "0123".u8())
    h.expect_eq[U8](89, "089".u8())

    h.expect_error(lambda()? => "300".u8() end, "U8 300")
    h.expect_error(lambda()? => "30L".u8() end, "U8 30L")
    h.expect_error(lambda()? => "-10".u8() end, "U8 -10")

    h.expect_eq[U8](16, "0x10".u8())
    h.expect_eq[U8](31, "0x1F".u8())
    h.expect_eq[U8](31, "0x1f".u8())
    h.expect_eq[U8](31, "0X1F".u8())
    h.expect_eq[U8](2, "0b10".u8())
    h.expect_eq[U8](2, "0B10".u8())
    h.expect_eq[U8](0x8A, "0b1000_1010".u8())

    h.expect_error(lambda()? => "1F".u8() end, "U8 1F")
    h.expect_error(lambda()? => "0x".u8() end, "U8 0x")
    h.expect_error(lambda()? => "0b3".u8() end, "U8 0b3")
    h.expect_error(lambda()? => "0d4".u8() end, "U8 0d4")

    true


class iso _TestStringToI8 is UnitTest
  """
  Test converting strings to I8s.
  """
  fun name(): String => "builtin/String.i8"

  fun apply(h: TestHelper): TestResult ? =>
    h.expect_eq[I8](0, "0".i8())
    h.expect_eq[I8](123, "123".i8())
    h.expect_eq[I8](123, "0123".i8())
    h.expect_eq[I8](89, "089".i8())
    h.expect_eq[I8](-10, "-10".i8())

    h.expect_error(lambda()? => "200".i8() end, "I8 200")
    h.expect_error(lambda()? => "30L".i8() end, "I8 30L")

    h.expect_eq[I8](16, "0x10".i8())
    h.expect_eq[I8](31, "0x1F".i8())
    h.expect_eq[I8](31, "0x1f".i8())
    h.expect_eq[I8](31, "0X1F".i8())
    h.expect_eq[I8](2, "0b10".i8())
    h.expect_eq[I8](2, "0B10".i8())
    h.expect_eq[I8](0x4A, "0b100_1010".i8())
    h.expect_eq[I8](-0x4A, "-0b100_1010".i8())

    h.expect_error(lambda()? => "1F".i8() end, "U8 1F")
    h.expect_error(lambda()? => "0x".i8() end, "U8 0x")
    h.expect_error(lambda()? => "0b3".i8() end, "U8 0b3")
    h.expect_error(lambda()? => "0d4".i8() end, "U8 0d4")

    true


class iso _TestStringToIntLarge is UnitTest
  """
  Test converting strings to I* and U* types bigger than 8 bit.
  """
  fun name(): String => "builtin/String.toint"

  fun apply(h: TestHelper): TestResult ? =>
    h.expect_eq[U16](0, "0".u16())
    h.expect_eq[U16](123, "123".u16())
    h.expect_error(lambda()? => "-10".u16() end, "U16 -10")
    h.expect_error(lambda()? => "65536".u16() end, "U16 65536")
    h.expect_error(lambda()? => "30L".u16() end, "U16 30L")

    h.expect_eq[I16](0, "0".i16())
    h.expect_eq[I16](123, "123".i16())
    h.expect_eq[I16](-10, "-10".i16())
    h.expect_error(lambda()? => "65536".i16() end, "I16 65536")
    h.expect_error(lambda()? => "30L".i16() end, "I16 30L")

    h.expect_eq[U32](0, "0".u32())
    h.expect_eq[U32](123, "123".u32())
    h.expect_error(lambda()? => "-10".u32() end, "U32 -10")
    h.expect_error(lambda()? => "30L".u32() end, "U32 30L")

    h.expect_eq[I32](0, "0".i32())
    h.expect_eq[I32](123, "123".i32())
    h.expect_eq[I32](-10, "-10".i32())
    h.expect_error(lambda()? => "30L".i32() end, "I32 30L")

    h.expect_eq[U64](0, "0".u64())
    h.expect_eq[U64](123, "123".u64())
    h.expect_error(lambda()? => "-10".u64() end, "U64 -10")
    h.expect_error(lambda()? => "30L".u64() end, "U64 30L")

    h.expect_eq[I64](0, "0".i64())
    h.expect_eq[I64](123, "123".i64())
    h.expect_eq[I64](-10, "-10".i64())
    h.expect_error(lambda()? => "30L".i64() end, "I64 30L")

    h.expect_eq[U128](0, "0".u128())
    h.expect_eq[U128](123, "123".u128())
    h.expect_error(lambda()? => "-10".u128() end, "U128 -10")
    h.expect_error(lambda()? => "30L".u128() end, "U128 30L")

    h.expect_eq[I128](0, "0".i128())
    h.expect_eq[I128](123, "123".i128())
    h.expect_eq[I128](-10, "-10".i128())
    h.expect_error(lambda()? => "30L".i128() end, "I128 30L")

    true

class iso _TestStringLstrip is UnitTest
  """
  Test stripping leading characters from a string.
  """
  fun name(): String => "builtin/String.lstrip"

  fun apply(h: TestHelper): TestResult =>
    h.expect_eq[String](recover "foobar".clone().lstrip("foo") end, "bar")
    h.expect_eq[String](recover "fooooooobar".clone().lstrip("foo") end, "bar")
    h.expect_eq[String](recover "   foobar".clone().lstrip() end, "foobar")
    h.expect_eq[String](recover "  foobar  ".clone().lstrip() end, "foobar  ")

    true

class iso _TestStringRstrip is UnitTest
  """
  Test stripping trailing characters from a string.
  """
  fun name(): String => "builtin/String.rstrip"

  fun apply(h: TestHelper): TestResult =>
    h.expect_eq[String](recover "foobar".clone().rstrip("bar") end, "foo")
    h.expect_eq[String](recover "foobaaaaaar".clone().rstrip("bar") end, "foo")
    h.expect_eq[String](recover "foobar  ".clone().rstrip() end, "foobar")
    h.expect_eq[String](recover "  foobar  ".clone().rstrip() end, "  foobar")

    true

class iso _TestStringStrip is UnitTest
  """
  Test stripping leading and trailing characters from a string.
  """
  fun name(): String => "builtin/String.strip"

  fun apply(h: TestHelper): TestResult =>
    h.expect_eq[String](recover "  foobar  ".clone().strip() end, "foobar")
    h.expect_eq[String](recover "barfoobar".clone().strip("bar") end, "foo")
    h.expect_eq[String](recover "foobarfoo".clone().strip("foo") end, "bar")
    h.expect_eq[String](recover "foobarfoo".clone().strip("bar") end,
      "foobarfoo")

    true

class iso _TestStringRemove is UnitTest
  """
  Test removing characters from a string (independent of leading or trailing).
  """
  fun name(): String => "builtin/String.remove"

  fun apply(h: TestHelper): TestResult =>
    let s1 = recover "  foo   bar  ".clone() end
    let s2 = recover "barfoobar".clone() end
    let s3 = recover "f-o-o-b-a-r!".clone() end
    let s4 = recover "f-o-o-b-a-r!".clone() end

    let r1 = s1.remove(" ")
    let r2 = s2.remove("foo")
    let r3 = s3.remove("-")
    let r4 = s4.remove("-!")

    h.expect_eq[USize](r1, 7)
    h.expect_eq[USize](r2, 1)
    h.expect_eq[USize](r3, 5)
    h.expect_eq[USize](r4, 0)

    h.expect_eq[String](consume s1, "foobar")
    h.expect_eq[String](consume s2, "barbar")
    h.expect_eq[String](consume s3, "foobar!")
    h.expect_eq[String](consume s4, "f-o-o-b-a-r!")

    true

class iso _TestStringSubstring is UnitTest
  """
  Test copying range of characters.
  """
  fun name(): String => "builtin/String.substring"

  fun apply(h: TestHelper): TestResult =>
    h.expect_eq[String]("3456", "0123456".substring(3, 99))

    h.expect_eq[String]("345", "0123456".substring(3, 6))
    h.expect_eq[String]("3456", "0123456".substring(3, 7))
    h.expect_eq[String]("3456", "0123456".substring(3))
    h.expect_eq[String]("345", "0123456".substring(3, -1))

    true

class iso _TestStringCut is UnitTest
  """
  Test cutting part of a string
  """
  fun name(): String => "builtin/String.cut"

  fun apply(h: TestHelper): TestResult =>
    h.expect_eq[String]("01236", "0123456".cut(4, 6))
    h.expect_eq[String]("0123", "0123456".cut(4, 7))
    h.expect_eq[String]("0123", "0123456".cut(4))

    true

class iso _TestSpecialValuesF32 is UnitTest
  """
  Test whether a F32 is infinite or NaN.
  """
  fun name(): String => "builtin/F32.finite"

  fun apply(h: TestHelper): TestResult =>
    // 1
    h.expect_true(F32(1.0).finite())
    h.expect_false(F32(1.0).nan())

    // -1
    h.expect_true(F32(-1.0).finite())
    h.expect_false(F32(-1.0).nan())

    // Infinity
    h.expect_false(F32(1.0 / 0.0).finite())
    h.expect_false(F32(1.0 / 0.0).nan())

    // - infinity
    h.expect_false(F32(-1.0 / 0.0).finite())
    h.expect_false(F32(-1.0 / 0.0).nan())

    // NaN
    h.expect_false(F32(0.0 / 0.0).finite())
    h.expect_true(F32(0.0 / 0.0).nan())

    true


class iso _TestSpecialValuesF64 is UnitTest
  """
  Test whether a F64 is infinite or NaN.
  """
  fun name(): String => "builtin/F64.finite"

  fun apply(h: TestHelper): TestResult =>
    // 1
    h.expect_true(F64(1.0).finite())
    h.expect_false(F64(1.0).nan())

    // -1
    h.expect_true(F64(-1.0).finite())
    h.expect_false(F64(-1.0).nan())

    // Infinity
    h.expect_false(F64(1.0 / 0.0).finite())
    h.expect_false(F64(1.0 / 0.0).nan())

    // - infinity
    h.expect_false(F64(-1.0 / 0.0).finite())
    h.expect_false(F64(-1.0 / 0.0).nan())

    // NaN
    h.expect_false(F64(0.0 / 0.0).finite())
    h.expect_true(F64(0.0 / 0.0).nan())

    true

class iso _TestStringReplace is UnitTest
  """
  Test String.replace
  """
  fun name(): String => "builtin/String.replace"

  fun apply(h: TestHelper): TestResult =>
    let s = String.append("this is a robbery, this is a stickup")
    s.replace("is a", "is not a")
    h.expect_eq[String box](s, "this is not a robbery, this is not a stickup")
    true

class iso _TestStringSplit is UnitTest
  """
  Test String.split
  """
  fun name(): String => "builtin/String.split"

  fun apply(h: TestHelper): TestResult =>
    try
      var r = "1 2 3  4".split()
      h.expect_eq[USize](r.size(), 5)
      h.expect_eq[String](r(0), "1")
      h.expect_eq[String](r(1), "2")
      h.expect_eq[String](r(2), "3")
      h.expect_eq[String](r(3), "")
      h.expect_eq[String](r(4), "4")

      r = "1 2 3  4".split(where n = 3)
      h.expect_eq[USize](r.size(), 3)
      h.expect_eq[String](r(0), "1")
      h.expect_eq[String](r(1), "2")
      h.expect_eq[String](r(2), "3  4")

      true
    else
      false
    end

class iso _TestStringJoin is UnitTest
  """
  Test String.join
  """
  fun name(): String => "builtin/String.join"

  fun apply(h: TestHelper): TestResult =>
    h.expect_eq[String]("_".join(["zomg"]), "zomg")
    h.expect_eq[String]("_".join(["hi", "there"]), "hi_there")
    h.expect_eq[String](" ".join(["1", "", "2", ""]), "1  2 ")
    h.expect_eq[String](" ".join([as Stringable: U32(1), U32(4)]), "1 4")
    h.expect_eq[String](" ".join(Array[String]), "")
    true

class iso _TestStringCompare is UnitTest
  """
  Test comparing strings.
  """
  fun name(): String => "builtin/String.compare"

  fun apply(h: TestHelper): TestResult =>
    h.expect_eq[Compare](Equal, "foo".compare_sub("foo", 3))
    h.expect_eq[Compare](Greater, "foo".compare_sub("bar", 3))
    h.expect_eq[Compare](Less, "bar".compare_sub("foo", 3))

    h.expect_eq[Compare](Equal, "foobar".compare_sub("foo", 3))
    h.expect_eq[Compare](Greater, "foobar".compare_sub("foo", 4))

    h.expect_eq[Compare](Less, "foobar".compare_sub("oob", 3, 0))
    h.expect_eq[Compare](Equal, "foobar".compare_sub("oob", 3, 1))

    h.expect_eq[Compare](
      Equal, "ab".compare_sub("ab", 2 where ignore_case = false))
    h.expect_eq[Compare](
      Greater, "ab".compare_sub("Ab", 2 where ignore_case = false))
    h.expect_eq[Compare](
      Greater, "ab".compare_sub("aB", 2 where ignore_case = false))
    h.expect_eq[Compare](
      Greater, "ab".compare_sub("AB", 2 where ignore_case = false))
    h.expect_eq[Compare](
      Less, "AB".compare_sub("ab", 2 where ignore_case = false))
    h.expect_eq[Compare](
      Equal, "AB".compare_sub("AB", 2 where ignore_case = false))

    h.expect_eq[Compare](
      Equal, "ab".compare_sub("ab", 2 where ignore_case = true))
    h.expect_eq[Compare](
      Equal, "ab".compare_sub("Ab", 2 where ignore_case = true))
    h.expect_eq[Compare](
      Equal, "ab".compare_sub("aB", 2 where ignore_case = true))
    h.expect_eq[Compare](
      Equal, "ab".compare_sub("AB", 2 where ignore_case = true))
    h.expect_eq[Compare](
      Equal, "AB".compare_sub("ab", 2 where ignore_case = true))
    h.expect_eq[Compare](
      Equal, "AB".compare_sub("AB", 2 where ignore_case = true))

    h.expect_eq[Compare](Equal, "foobar".compare_sub("bar", 2, -2, -2))

    true

<<<<<<< HEAD
class iso _TestStringsCommonPrefix is UnitTest
  """
  Test Strings.common_prefix
  """
  fun name(): String => "builtin/Strings.common_prefix"

  fun apply(h: TestHelper): TestResult =>
    h.expect_eq[String]("", Strings.common_prefix(Array[String]))
    h.expect_eq[String]("", Strings.common_prefix([""]))
    h.expect_eq[String]("", Strings.common_prefix(["", "asdf"]))
    h.expect_eq[String]("", Strings.common_prefix(["qwer", "asdf"]))
    h.expect_eq[String]("", Strings.common_prefix(["asdf", "asdf", "qwer"]))
    h.expect_eq[String]("asdf", Strings.common_prefix(["asdf", "asdf"]))
    h.expect_eq[String]("as", Strings.common_prefix(["asdf", "asdf", "aser"]))
    h.expect_eq[String]("a", Strings.common_prefix(["a", "asdf", "asdf", "aser"]))
    h.expect_eq[String]("12", Strings.common_prefix([as Stringable: U32(1234), U32(12)]))
    true

=======
>>>>>>> 6cd91141
class iso _TestArraySlice is UnitTest
  """
  Test slicing arrays.
  """
  fun name(): String => "builtin/Array.slice"

  fun apply(h: TestHelper): TestResult =>
    let a = ["one", "two", "three", "four", "five"]

    try
      let b = a.slice(1, 4)
      h.expect_eq[USize](b.size(), 3)
      h.expect_eq[String]("two", b(0))
      h.expect_eq[String]("three", b(1))
      h.expect_eq[String]("four", b(2))

      let c = a.slice(0, 5, 2)
      h.expect_eq[USize](c.size(), 3)
      h.expect_eq[String]("one", c(0))
      h.expect_eq[String]("three", c(1))
      h.expect_eq[String]("five", c(2))

      let d = a.reverse()
      h.expect_eq[USize](d.size(), 5)
      h.expect_eq[String]("five", d(0))
      h.expect_eq[String]("four", d(1))
      h.expect_eq[String]("three", d(2))
      h.expect_eq[String]("two", d(3))
      h.expect_eq[String]("one", d(4))

      let e = a.permute(collections.Reverse(4, 0, 2))
      h.expect_eq[USize](e.size(), 3)
      h.expect_eq[String]("five", e(0))
      h.expect_eq[String]("three", e(1))
      h.expect_eq[String]("one", e(2))

      true
    else
      false
    end


class iso _TestMath128 is UnitTest
  """
  Test 128 bit integer math.
  """
  fun name(): String => "builtin/Math128"

  fun apply(h: TestHelper): TestResult =>
    h.expect_eq[F64](0, U128(0).f64())
    h.expect_eq[F64](1, U128(1).f64())
    h.expect_eq[F64](1e10, U128(10_000_000_000).f64())
    h.expect_eq[F64](1e20, U128(100_000_000_000_000_000_000).f64())

    h.expect_eq[F64](0, I128(0).f64())
    h.expect_eq[F64](1, I128(1).f64())
    h.expect_eq[F64](1e10, I128(10_000_000_000).f64())
    h.expect_eq[F64](1e20, I128(100_000_000_000_000_000_000).f64())

    h.expect_eq[F64](-1, I128(-1).f64())
    h.expect_eq[F64](-1e10, I128(-10_000_000_000).f64())
    h.expect_eq[F64](-1e20, I128(-100_000_000_000_000_000_000).f64())

    h.expect_eq[I128](0, 0 * 3)
    h.expect_eq[I128](8, 2 * 4)
    h.expect_eq[I128](1_000_000_000_000, 1_000_000 * 1_000_000)
    h.expect_eq[I128](100_000_000_000_000_000_000,
      10_000_000_000 * 10_000_000_000)

    h.expect_eq[I128](-8, -2 * 4)
    h.expect_eq[I128](-1_000_000_000_000, -1_000_000 * 1_000_000)
    h.expect_eq[I128](-100_000_000_000_000_000_000,
      -10_000_000_000 * 10_000_000_000)

    h.expect_eq[I128](8, -2 * -4)
    h.expect_eq[I128](1_000_000_000_000, -1_000_000 * -1_000_000)
    h.expect_eq[I128](100_000_000_000_000_000_000,
      -10_000_000_000 * -10_000_000_000)

	// Stop compiler moaning about dividing by constant 0.
    var uzero = U128(0)
    var izero = I128(0)

    h.expect_eq[U128](0, 100 / uzero)
    h.expect_eq[U128](2, 8 / 4)
    h.expect_eq[U128](1_000_000, 1_000_000_000_000 / 1_000_000)
    h.expect_eq[U128](10_000_000_000,
      100_000_000_000_000_000_000 / 10_000_000_000)

    h.expect_eq[I128](0, 100 / izero)
    h.expect_eq[I128](2, 8 / 4)
    h.expect_eq[I128](1_000_000, 1_000_000_000_000 / 1_000_000)
    h.expect_eq[I128](10_000_000_000,
      100_000_000_000_000_000_000 / 10_000_000_000)

    h.expect_eq[I128](0, -100 / izero)
    h.expect_eq[I128](-2, -8 / 4)
    h.expect_eq[I128](-1_000_000, -1_000_000_000_000 / 1_000_000)
    h.expect_eq[I128](-10_000_000_000,
      -100_000_000_000_000_000_000 / 10_000_000_000)

    h.expect_eq[I128](0, -100 / -izero)
    h.expect_eq[I128](2, -8 / -4)
    h.expect_eq[I128](1_000_000, -1_000_000_000_000 / -1_000_000)
    h.expect_eq[I128](10_000_000_000,
      -100_000_000_000_000_000_000 / -10_000_000_000)

    h.expect_eq[U128](0, 100 % uzero)
    h.expect_eq[U128](5, 13 % 8)
    h.expect_eq[U128](28, 40_000_000_028 % 10_000_000_000)

    h.expect_eq[I128](0, 100 % izero)
    h.expect_eq[I128](5, 13 % 8)
    h.expect_eq[I128](28, 40_000_000_028 % 10_000_000_000)

    h.expect_eq[I128](-5, -13 % 8)
    h.expect_eq[I128](-28, -40_000_000_028 % 10_000_000_000)

    h.expect_eq[I128](5, 13 % -8)
    h.expect_eq[I128](28, 40_000_000_028 % -10_000_000_000)

    h.expect_eq[I128](-5, -13 % -8)
    h.expect_eq[I128](-28, -40_000_000_028 % -10_000_000_000)

class iso _TestDivMod is UnitTest
  """
  Test divmod on various bit widths.
  """
  fun name(): String => "builtin/DivMod"

  fun apply(h: TestHelper): TestResult =>
    h.expect_eq[I8](5, 13 % 8)
    h.expect_eq[I8](-5, -13 % 8)
    h.expect_eq[I8](5, 13 % -8)
    h.expect_eq[I8](-5, -13 % -8)

    h.expect_eq[I16](5, 13 % 8)
    h.expect_eq[I16](-5, -13 % 8)
    h.expect_eq[I16](5, 13 % -8)
    h.expect_eq[I16](-5, -13 % -8)

    h.expect_eq[I32](5, 13 % 8)
    h.expect_eq[I32](-5, -13 % 8)
    h.expect_eq[I32](5, 13 % -8)
    h.expect_eq[I32](-5, -13 % -8)

    h.expect_eq[I64](5, 13 % 8)
    h.expect_eq[I64](-5, -13 % 8)
    h.expect_eq[I64](5, 13 % -8)
    h.expect_eq[I64](-5, -13 % -8)<|MERGE_RESOLUTION|>--- conflicted
+++ resolved
@@ -15,26 +15,21 @@
 // generate docs for it, etc.
 use "ponytest"
 use assert = "assert"
-use base64 = "encode/base64"
 use capsicum = "capsicum"
 use collections = "collections"
 use debug = "debug"
+use base64 = "encode/base64"
 use files = "files"
-use http = "net/http"
 use json = "json"
 use math = "math"
 use net = "net"
-<<<<<<< HEAD
-=======
 use http = "net/http"
 use ssl = "net/ssl"
 use strings = "strings"
->>>>>>> 6cd91141
 use options = "options"
 use promises = "promises"
 use random = "random"
 use regex = "regex"
-use ssl = "net/ssl"
 use term = "term"
 use time = "time"
 
@@ -61,7 +56,6 @@
     test(_TestStringSplit)
     test(_TestStringJoin)
     test(_TestStringCompare)
-    test(_TestStringsCommonPrefix)
     test(_TestSpecialValuesF32)
     test(_TestSpecialValuesF64)
     test(_TestArraySlice)
@@ -539,27 +533,6 @@
 
     true
 
-<<<<<<< HEAD
-class iso _TestStringsCommonPrefix is UnitTest
-  """
-  Test Strings.common_prefix
-  """
-  fun name(): String => "builtin/Strings.common_prefix"
-
-  fun apply(h: TestHelper): TestResult =>
-    h.expect_eq[String]("", Strings.common_prefix(Array[String]))
-    h.expect_eq[String]("", Strings.common_prefix([""]))
-    h.expect_eq[String]("", Strings.common_prefix(["", "asdf"]))
-    h.expect_eq[String]("", Strings.common_prefix(["qwer", "asdf"]))
-    h.expect_eq[String]("", Strings.common_prefix(["asdf", "asdf", "qwer"]))
-    h.expect_eq[String]("asdf", Strings.common_prefix(["asdf", "asdf"]))
-    h.expect_eq[String]("as", Strings.common_prefix(["asdf", "asdf", "aser"]))
-    h.expect_eq[String]("a", Strings.common_prefix(["a", "asdf", "asdf", "aser"]))
-    h.expect_eq[String]("12", Strings.common_prefix([as Stringable: U32(1234), U32(12)]))
-    true
-
-=======
->>>>>>> 6cd91141
 class iso _TestArraySlice is UnitTest
   """
   Test slicing arrays.
@@ -639,7 +612,7 @@
     h.expect_eq[I128](100_000_000_000_000_000_000,
       -10_000_000_000 * -10_000_000_000)
 
-	// Stop compiler moaning about dividing by constant 0.
+    // Stop compiler moaning about dividing by constant 0.
     var uzero = U128(0)
     var izero = I128(0)
 
