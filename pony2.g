grammar pony2;

options
{
  output = AST;
  k = 1;
}

// Parser

module
  :  (use | declare | typedef_ | class_)*
  ;

use
  :  'use' (ID '=')? STRING
  ;

declare
  :  'declare' expr is ('{' declaremap (',' declaremap)* '}')?
  ;

declaremap
  :  ID '=' ID
  ;

typedef_
  :  'type' ID oftype? is
  ;

class_
  :  'actor'? ('class' | 'trait') ID formalargs? is? '{' member* '}'
  ;

is
  :  'is' expr (',' expr)*
  ;

member
  :  'var' ID oftype? ofval?
  |  'val' ID oftype? ofval?
  |  'delegate' ID oftype
  |  'private'?
  (  'new' signature
  |  'ambient' signature
  |  'function' signature
  |  'message' signature
  )
  ;

signature
  :	 mode? ID? formalargs? args ('->' args)? 'throws'? block?
  ;

oftype
  :  ':' expr
  ;

ofval
  :  '=' expr
  ;

statement
  :  block
  |  conditional
  |  for_loop
  |  while_loop
  |  do_loop ';'
  |  match
  |  command ';'
  ;

block
  :  '{' statement* catch_? always? '}'
  ;

conditional
  :  'if' expr block ('else' (block | conditional))?
  ;

for_loop
  :  'for' for_varlist 'in' expr block
  ;

for_varlist
  :  for_var (',' for_var)*
  ;

for_var
  :  ID oftype?
  ;

while_loop
  :  'while' expr block
  ;

do_loop
  :  'do' block 'while' expr
  ;

match
  :  'match' expr_list '{' case_+ '}'
  ;

case_
  :  'case' case_condlist? ('if' expr)? block?
  ;

case_condlist
  :  case_cond (',' case_cond)*
  ;

case_cond
  :  expr case_as?
  |  case_as
  ;

case_as
  :	  'as' ID oftype?
  ;

catch_
  :  'catch' block
  ;

always
  :  'always' block
  ;

command
  :  lvalue_list ('=' expr_list)?
  |  'continue'
  |  'break'
  |  'return'
  |  'throw'
  ;

lvalue_list
  :  lvalue (',' lvalue)*
  ;

lvalue
  :  'var' ID oftype?
  |  'val' ID oftype?
  |  expr
  ;

expr_list
  :  expr (',' expr)*
  ;

expr
  :  unary (binop unary)*
  ;

unary
  :  unop unary
  |  call
  ;

call
  :  atom
  (  mode
  |  formalargs
  |  args
  |  '.' ID
  )*
  ;

atom
  :  ID
  |  'this'
  |  'true'
  |  'false'
  |  INT
  |  FLOAT
  |  STRING
  |  args
  ;

// FIX: != could be wrong
// var a:Type!=Type!(thing)
mode
<<<<<<< HEAD
  :  '~' | '!' | '@' /*| '[:' expr ']'*/
=======
  :  '~' | '!' | '@'
>>>>>>> 59e13713
  ;

formalargs
  :  '[' arglist ']'
  ;

args
  :  '(' arglist? ')'
  ;

arglist
  :  arg (',' arg)*
  ;

arg
  :  expr oftype? ofval?
  ;

unop
  :  '-' | '!' | '\\'
  ;

binop
  :  '+' | '-' | '*' | '/' | '%'
  |  '<<' | '>>'
  |  '<' | '<=' | '>=' | '>'
  |  '==' | '!='
  |  '|' | '&' | '^'
  ;

// Lexer

ID
  :  ('a'..'z' | 'A'..'Z' | '_') (LETTER | DIGIT | '_')*
  ;

INT
  :  ('0' | '1'..'9' DIGIT*)
  |  '0' 'x' HEX_DIGIT+
  |  '0' 'b' ('0' | '1' | '_')+
  ;

FLOAT
  :  DIGIT+ ('.' DIGIT+)? EXPONENT?
  ;

LINECOMMENT
  :  '//' ~('\n' | '\r')* '\r'? '\n' {$channel=HIDDEN;}
  ;

NESTEDCOMMENT
  :  '/*' ( ('/*') => NESTEDCOMMENT | ~'*' | '*' ~'/')* '*/' {$channel=HIDDEN;}
  ;

WS
  :  ( ' ' | '\t' | '\r' | '\n' ) {$channel=HIDDEN;}
  ;

STRING
  :  '"' ( ESC_SEQ | ~('\\'|'"') )* '"'
  ;

fragment
EXPONENT
  :  ('e' | 'E') ('+' | '-')? DIGIT+
  ;

fragment
LETTER
  :  ('a'..'z' | 'A'..'Z')
  ;

fragment
DIGIT
  :  '0'..'9'
  ;

fragment
HEX_DIGIT
  :  (DIGIT | 'a'..'f' | 'A'..'F' | '_')
  ;

fragment
ESC_SEQ
  :  '\\' ('a' | 'b' | 'f' | 'n' | 'r' | 't' | 'v' | '\"' | '\\' | '0')
  |  HEX_ESC
  |  UNICODE_ESC
  |  UNICODE2_ESC
  ;

fragment
HEX_ESC
  :  '\\' 'x' HEX_DIGIT HEX_DIGIT
  ;

fragment
UNICODE_ESC
  :  '\\' 'u' HEX_DIGIT HEX_DIGIT HEX_DIGIT HEX_DIGIT
  ;

fragment
UNICODE2_ESC
  :  '\\' 'U' HEX_DIGIT HEX_DIGIT HEX_DIGIT HEX_DIGIT HEX_DIGIT HEX_DIGIT
  ;<|MERGE_RESOLUTION|>--- conflicted
+++ resolved
@@ -181,11 +181,7 @@
 // FIX: != could be wrong
 // var a:Type!=Type!(thing)
 mode
-<<<<<<< HEAD
-  :  '~' | '!' | '@' /*| '[:' expr ']'*/
-=======
   :  '~' | '!' | '@'
->>>>>>> 59e13713
   ;
 
 formalargs
