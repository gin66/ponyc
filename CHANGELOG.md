# Change Log

All notable changes to the Pony compiler and standard library will be documented in this file. This project adheres to [Semantic Versioning](http://semver.org/) and [Keep a CHANGELOG](http://keepachangelog.com/).

<<<<<<< HEAD
=======
## [unreleased] - unreleased

### Fixed



### Added



### Changed



## [0.14.0] - 2017-05-06

### Fixed

- Compiler error instead of crash for invalid this-dot reference in a trait. ([PR #1879](https://github.com/ponylang/ponyc/pull/1879))
- Compiler error instead of crash for too few args to constructor in case pattern. ([PR #1880](https://github.com/ponylang/ponyc/pull/1880))
- Pony runtime hashmap bug that resulted in issues [#1483](https://github.com/ponylang/ponyc/issues/1483), [#1781](https://github.com/ponylang/ponyc/issues/1781), and [#1872](https://github.com/ponylang/ponyc/issues/1872). ([PR #1886](https://github.com/ponylang/ponyc/pull/1886)) 
- Compiler crash when compiling to a library ([Issue #1881](https://github.com/ponylang/ponyc/issues/1881))([PR #1890](https://github.com/ponylang/ponyc/pull/1890))

### Changed

- TCPConnection.connect_failed, UDPNotify.not_listening, TCPListenNotify.not_listening no longer have default implementation. The programmer is now required to implement error handling or consciously choose to ignore. ([PR #1853](https://github.com/ponylang/ponyc/pull/1853) 

>>>>>>> f96682fa
## [0.13.2] - 2017-04-29

### Fixed

- Don’t consider type arguments inside a constraint as constraints. ([PR #1870](https://github.com/ponylang/ponyc/pull/1870))
- Disable mcx16 on aarch64 ([PR #1856](https://github.com/ponylang/ponyc/pull/1856))
- Fix assert failure on explicit reference to `this` in constructor. (issue #1865) ([PR #1867](https://github.com/ponylang/ponyc/pull/1867))
- Compiler crash when using unconstrained type parameters in an `iftype` condition (issue #1689)

## [0.13.1] - 2017-04-22

### Fixed

- Reify function references used as addressof operands correctly ([PR #1857](https://github.com/ponylang/ponyc/pull/1857))
- Properly account for foreign objects in GC ([PR #1842](https://github.com/ponylang/ponyc/pull/1842))
- Compiler crash when using the `addressof` operator on a function with an incorrect number of type arguments

### Added

- Iftype conditions (RFC 26) ([PR #1855](https://github.com/ponylang/ponyc/pull/1855))

## [0.13.0] - 2017-04-07

### Fixed

- Do not allow capability subtyping when checking constraint subtyping. ([PR #1816](https://github.com/ponylang/ponyc/pull/1816))
- Allow persistent map to use any hash function ([PR #1799](https://github.com/ponylang/ponyc/pull/1799))

### Changed

- Pass # of times called to TCPConnectionNotify.received ([PR #1777](https://github.com/ponylang/ponyc/pull/1777))

## [0.12.3] - 2017-04-01

### Fixed

- Improve Visual Studio and Microsoft C++ Build Tools detection. ([PR #1794](https://github.com/ponylang/ponyc/pull/1794))

## [0.12.2] - 2017-03-30

### Fixed

- Fix extreme CPU use in scheduler on Windows ([PR #1785](https://github.com/ponylang/ponyc/pull/1785))
- Fix broken ponytest "only" filter ([PR #1780](https://github.com/ponylang/ponyc/pull/1780))

## [0.12.1] - 2017-03-29

### Fixed

- Bug in ponytest resulted in all tests being skipped ([PR #1778](https://github.com/ponylang/ponyc/pull/1778))

## [0.12.0] - 2017-03-29

### Fixed

- Don't ignore buffer length when printing ([PR #1768](https://github.com/ponylang/ponyc/pull/1768))
- Ifdef out ANSITerm signal handler for SIGWINCH ([PR #1763](https://github.com/ponylang/ponyc/pull/1763))
- Fix build error on 32 bits systems ([PR #1762](https://github.com/ponylang/ponyc/pull/1762))
- Fix annotation-related compiler assertion failure (issue #1751) ([PR #1757](https://github.com/ponylang/ponyc/pull/1757))
- Improve packaged Linux binary performance ([PR #1755](https://github.com/ponylang/ponyc/pull/1755))
- Fix false positive test failure on 32 bits ([PR #1749](https://github.com/ponylang/ponyc/pull/1749))

### Added

- Support XCode 8.3 and LLVM 3.9 ([PR #1765](https://github.com/ponylang/ponyc/pull/1765))

### Changed

- Arrays as sequences ([PR #1741](https://github.com/ponylang/ponyc/pull/1741))
- Add ability for ponytest to exclude tests based on name ([PR #1717](https://github.com/ponylang/ponyc/pull/1717))
- Renamed ponytest "filter" flag to "only" ([PR #1717](https://github.com/ponylang/ponyc/pull/1717))

## [0.11.4] - 2017-03-23

### Fixed

- Identity comparison of boxed values ([PR #1726](https://github.com/ponylang/ponyc/pull/1726))
- Reify type refs in inherited method bodies ([PR #1722](https://github.com/ponylang/ponyc/pull/1722))
- Fix compilation error on non-x86 systems ([PR #1718](https://github.com/ponylang/ponyc/pull/1718))
- Call finalisers for embedded fields when parent type has no finalizer. ([PR #1629](https://github.com/ponylang/ponyc/pull/1629))
- Fix compiling errors for 32-bit ([PR #1709](https://github.com/ponylang/ponyc/pull/1709))
- Improved persistent map api (RFC 36) ([PR #1705](https://github.com/ponylang/ponyc/pull/1705))
- Fix compiler assert on arrow to typeparam in constraint. ([PR #1701](https://github.com/ponylang/ponyc/pull/1701))
- Segmentation fault on runtime termination.

## [0.11.3] - 2017-03-16

### Fixed

- Build Linux release binaries correctly ([PR #1699](https://github.com/ponylang/ponyc/pull/1699))

## [0.11.2] - 2017-03-16

### Fixed

- Fix illegal instruction errors on older cpus when using packaged Pony ([PR #1686](https://github.com/ponylang/ponyc/pull/1686))
- Correctly pass `arch=` when building docker image ([PR #1681](https://github.com/ponylang/ponyc/pull/1681))

### Changed

- Make buffered.Reader.append accept any ByteSeq. ([PR #1644](https://github.com/ponylang/ponyc/pull/1644))

## [0.11.1] - 2017-03-14

### Fixed

- Fix AVX/AVX2 issues with prebuilt ponyc ([PR #1663](https://github.com/ponylang/ponyc/pull/1663))
- Fix linking with '--as-needed' (sensitive to linking order) ([PR #1654](https://github.com/ponylang/ponyc/pull/1654))
- Fix FreeBSD 11 compilation

## [0.11.0] - 2017-03-11

### Fixed

- Make HTTPSession type tag by default ([PR #1650](https://github.com/ponylang/ponyc/pull/1650))
- Fix type parameters not being visible to a lambda type in a type alias ([PR #1633](https://github.com/ponylang/ponyc/pull/1633))
- Remove the check for union types on match error ([PR #1630](https://github.com/ponylang/ponyc/pull/1630))
- TCPListener: unsubscribe asio before socket close ([PR #1626](https://github.com/ponylang/ponyc/pull/1626))
- Fix buffer overflow in case method docstring ([PR #1615](https://github.com/ponylang/ponyc/pull/1615))
- Fix capability checking for gencap-constrained type parameters. ([PR #1593](https://github.com/ponylang/ponyc/pull/1593))
- Fix error in ANTLR grammar regarding duplicate '-~'. (#1602) ([PR #1604](https://github.com/ponylang/ponyc/pull/1604))
- Escape special characters in ANLTR strings. (#1600) ([PR #1601](https://github.com/ponylang/ponyc/pull/1601))
- Use LLVM to detect CPU features by default if --features aren't specified. ([PR #1580](https://github.com/ponylang/ponyc/pull/1580))
- Always call finalisers for embedded fields ([PR #1586](https://github.com/ponylang/ponyc/pull/1586))
- Check for null terminator in String._append ([PR #1582](https://github.com/ponylang/ponyc/pull/1582))
- Fix TCP Connection data receive race condition ([PR #1578](https://github.com/ponylang/ponyc/pull/1578))
- Fix Linux epoll event resubscribe performance and race condition. ([PR #1564](https://github.com/ponylang/ponyc/pull/1564))
- Correctly resubscribe TCPConnection to ASIO events after throttling ([PR #1558](https://github.com/ponylang/ponyc/pull/1558))
- Performance fix in the runtime actor schedule ([PR #1521](https://github.com/ponylang/ponyc/pull/1521))
- Disallow type parameter names shadowing other types. ([PR #1526](https://github.com/ponylang/ponyc/pull/1526))
- Don't double resubscribe to asio events in TCPConnection ([PR #1509](https://github.com/ponylang/ponyc/pull/1509))
- Improve Map.get_or_else performance ([PR #1482](https://github.com/ponylang/ponyc/pull/1482))
- Back pressure notifications now given when encountered while sending data during `TCPConnection` pending writes
- Improve efficiency of muted TCPConnection on non Windows platforms ([PR #1477](https://github.com/ponylang/ponyc/pull/1477))
- Compiler assertion failure during type checking
- Runtime memory allocator bug
- Compiler crash on tuple sending generation (issue #1546)
- Compiler crash due to incorrect subtype assignment (issue #1474)
- Incorrect code generation when sending certain types of messages (issue #1594)

### Added

- Close over free variables in lambdas and object literals ([PR #1648](https://github.com/ponylang/ponyc/pull/1648))
- Add assert_no_error test condition to PonyTest ([PR #1605](https://github.com/ponylang/ponyc/pull/1605))
- Expose `st_dev` and `st_ino` fields of stat structure ([PR #1589](https://github.com/ponylang/ponyc/pull/1589))
- Packed structures (RFC 32) ([PR #1536](https://github.com/ponylang/ponyc/pull/1536))
- Add `insert_if_absent` method to Map ([PR #1519](https://github.com/ponylang/ponyc/pull/1519))
- Branch prediction annotations (RFC 30) ([PR #1528](https://github.com/ponylang/ponyc/pull/1528))
- Readline interpret C-d on empty line as EOF ([PR #1504](https://github.com/ponylang/ponyc/pull/1504))
- AST annotations (RFC 27) ([PR #1485](https://github.com/ponylang/ponyc/pull/1485))
- Unsafe mathematic and logic operations. Can be faster but can have undefined results for some inputs (issue #993)
- Equality comparison for NetAddress ([PR #1569](https://github.com/ponylang/ponyc/pull/1569))
- Host address comparison for NetAddress ([PR #1569](https://github.com/ponylang/ponyc/pull/1569))

### Changed

- Rename IPAddress to NetAddress ([PR #1559](https://github.com/ponylang/ponyc/pull/1559))
- Remove delegates (RFC 31) ([PR #1534](https://github.com/ponylang/ponyc/pull/1534))
- Upgrade to LLVM 3.9.1 ([PR #1498](https://github.com/ponylang/ponyc/pull/1498))
- Deprecate LLVM 3.6.2 support ([PR #1511](https://github.com/ponylang/ponyc/pull/1511)) ([PR #1502](https://github.com/ponylang/ponyc/pull/1502)) (PR ##1512)
- Ensure TCPConnection is established before writing data to it (issue #1310)
- Always allow writing to `_` (dontcare) ([PR #1499](https://github.com/ponylang/ponyc/pull/1499))
- Methods returning their receiver to allow call chaining have been changed to return either None or some useful value. Generalised method chaining implemented in version 0.9.0 should be used as a replacement. The full list of updated methods follows. No details means that the method now returns None.
  - builtin.Seq
    - reserve
    - clear
    - push
    - unshift
    - append
    - concat
    - truncate
  - builtin.Array
    - reserve
    - compact
    - undefined
    - insert
    - truncate
    - trim_in_place
    - copy_to
    - remove
    - clear
    - push
    - unshift
    - append
    - concat
    - reverse_in_place
  - builtin.String
    - reserve
    - compact
    - recalc
    - truncate
    - trim_in_place
    - delete
    - lower_in_place
    - upper_in_place
    - reverse_in_place
    - push
    - unshift
    - append
    - concat
    - clear
    - insert_in_place
    - insert_byte
    - cut_in_place
    - replace (returns the number of occurrences replaced)
    - strip
    - lstrip
    - rstrip
  - buffered.Reader
    - clear
    - append
    - skip
  - buffered.Writer
    - reserve
    - reserve_chunks
    - number writing functions (e.g. u16_le)
    - write
    - writev
  - capsicum.CapRights0
    - set
    - unset
  - collections.Flag
    - all
    - clear
    - set
    - unset
    - flip
    - union
    - intersect
    - difference
    - remove
  - collections.ListNode
    - prepend (returns whether the node was removed from another List)
    - append (returns whether the node was removed from another List)
    - remove
  - collections.List
    - reserve
    - remove
    - clear
    - prepend_node
    - append_node
    - prepend_list
    - append_list
    - push
    - unshift
    - append
    - concat
    - truncate
  - collections.Map
    - concat
    - compact
    - clear
  - collections.RingBuffer
    - push (returns whether the collection was full)
    - clear
  - collections.Set
    - clear
    - set
    - unset
    - union
    - intersect
    - difference
    - remove
  - files.FileMode
    - exec
    - shared
    - group
    - private
  - files.File
    - seek_start
    - seek_end
    - seek
    - flush
    - sync
  - time.Date
    - normal
  - net.http.Payload
    - update (returns the old value)
  - net.ssl.SSLContext
    - set_cert
    - set_authority
    - set_ciphers
    - set_client_verify
    - set_server_verify
    - set_verify_depth
    - allow_tls_v1
    - allow_tls_v1_1
    - allow_tls_v1_2
- TCP sockets on Linux now use Epoll One Shot
- Non-sendable locals and parameters are now seen as `tag` inside of recover expressions instead of being inaccessible.
- TCP sockets on FreeBSD and MacOSX now use Kqueue one shot
- All arithmetic and logic operations are now fully defined for every input by default (issue #993)
- Removed compiler flag `--ieee-math`
- The `pony_start` runtime function now takes a `language_features` boolean parameter indicating whether the Pony-specific runtime features (e.g. network or serialisation) should be initialised

## [0.10.0] - 2016-12-12

### Fixed

- Don't violate reference capabilities when assigning via a field ([PR #1471](https://github.com/ponylang/ponyc/pull/1471))
- Check errors correctly for method chaining ([PR #1463](https://github.com/ponylang/ponyc/pull/1463))
- Fix compiler handling of type params in stacks (issue #918) ([PR #1452](https://github.com/ponylang/ponyc/pull/1452))
- Fix String.recalc method for cases where no null terminator is found (issue #1446) ([PR #1450](https://github.com/ponylang/ponyc/pull/1450))
- Make space() check if string is null terminated (issue #1426) ([PR #1430](https://github.com/ponylang/ponyc/pull/1430))
- Fix is_null_terminated reading arbitrary memory (issue #1425) ([PR #1429](https://github.com/ponylang/ponyc/pull/1429))
- Set null terminator in String.from_iso_array (issue #1435) ([PR #1436](https://github.com/ponylang/ponyc/pull/1436))

### Added

- Added String.split_by, which uses a string delimiter (issue #1399) ([PR #1434](https://github.com/ponylang/ponyc/pull/1434))
- Extra DTrace/SystemTap probes concerning scheduling.

### Changed

- Behaviour calls return None instead of their receiver (RFC 28) ([PR #1460](https://github.com/ponylang/ponyc/pull/1460))
- Update from_array to prevent a copy (issue #1097) ([PR #1423](https://github.com/ponylang/ponyc/pull/1423))

## [0.9.0] - 2016-11-11

### Fixed

- Stop leaking memory during serialization (issue #1413) ([PR #1414](https://github.com/ponylang/ponyc/pull/1414))
- Fixed compiler segmentation fault when given an invalid target triple. ([PR #1406](https://github.com/ponylang/ponyc/pull/1406))
- Fixed error message when no type arguments are given (issue #1396) ([PR #1397](https://github.com/ponylang/ponyc/pull/1397))
- Fixed compiler assert failure when constructor is called on type intersection (issue #1398) ([PR #1401](https://github.com/ponylang/ponyc/pull/1401))
- Fix compiler assert fail on circular type inference error (issue #1334) ([PR #1339](https://github.com/ponylang/ponyc/pull/1339))
- Performance problem in the scheduler queue when running with many threads (issue #1404)
- Invalid name mangling in generated C headers (issue #1377)

### Added

- Method chaining (RFC #25) ([PR #1411](https://github.com/ponylang/ponyc/pull/1411))
- Iter class methods `all`, `any`, `collect`, `count`, `find`, `last`, `nth`, `run`, `skip`, `skip_while`, `take`, `take_while` (issue #1370)
- Output of `ponyc --version` shows C compiler used to build pony (issue #1245)
- Makefile detects `llvmconfig39` in addition to `llvm-config-3.9` (#1379)
- LLVM 3.9 support

### Changed

- Changed lambda literal syntax to be more concise (issue #1391) ([PR #1400](https://github.com/ponylang/ponyc/pull/1400))

## [0.8.0] - 2016-10-27

### Fixed

- Link the correct version of `libponyrt` when compiling with `--pic` on Linux (issue #1359)

### Added

- Runtime function `pony_send_next`. This function can help optimise some message sending scenarios.
- Floating point `min_normalised`. The function returns the smallest normalised positive number, as `min_value` used to do (issue #1351)

### Changed

- Floating point `min_value` now returns the smallest negative number instead of the smallest normalised positive number (issue #1351)

## [0.7.0] - 2016-10-22

### Fixed

- Concatenate docstrings from case methods (issue #575).

### Added

- TCP read and write backpressure hooks in `TCPConnection` (issue #1311)
- Allow TCP notifiers to cause connections to yield while receiving (issue #1343)

### Changed

- `break` without a value now generates its value from the `else` branch of a loop instead of being an implicit `break None`.
- The `for` loop will now break out of the loop instead of continuing with the following iterations if `Iterator.next` errors.

## [0.6.0] - 2016-10-20

### Fixed

- Compiling ponyrt with Clang versions >= 3.3, < 3.6.
- Restrict mutable tuple recovery to maintain reference capability security (issue #1123)
- Crash in the runtime scheduler queues

### Added

- DTrace and SystemTap support - `use=dtrace`

### Changed

- Replaces `use=telemetry` by DTrace/SystemTap scripts
- `String.cstring()` now always returns a null-terminated string
  (which may result in a copy) while `cpointer()` (also available on
  `Array` objects) returns a pointer to the underlying array as-is
  (issue #1309).

## [0.5.1] - 2016-10-15

### Fixed

- `SSLConnection` ignoring the `sent` notifier method (issue #1268)
- Runtime crash in the runtime scheduler queues (issue #1319)

## [0.5.0] - 2016-10-09

### Fixed

- Memory copy bounds for `String.clone` (issue #1289).
- Security issues in `ProcessMonitor` (issue #1180)
- `SSLConnection` bugs due to missing `sentv` notify method (issue #1282)

### Added

- `Iter` class (issue #1267)
- read_until method on buffered.Reader (RFC 0013)
- `format` package (issue #1285)

### Changed

- `Stringable` interface no longer involves formatting (issue #1285)
- Remove unused error types from ProcessError (issue #1293)
- HTML documentation for expanded union types now adds line breaks to improve readability (issue #1263)

## [0.4.0] - 2016-09-26

### Fixed

- Unexpected message ordering in `ProcessManager` (issue #1265)

### Added

- TCP writev performance improvement by avoiding throwing errors

## [0.3.3] - 2016-09-23

### Fixed

- Incorrect build number generated on Windows when building from non-git directory.
- Stop generating `llvm.invariant.load` for fields of `val` references.
- Embedded fields construction through tuples.

### Added

- Improved error handling for `files` package.
- ProcessMonitor.expect
- ProcessNotify.created
- ProcessNotify.expect

### Changed

- On Linux and FreeBSD, ponyc now uses $CC as the linker if the environment variable is defined.

## [0.3.2] - 2016-09-18

### Fixed

- The `ponyc` version is now consistently set from the VERSION file.
- Stop generating `llvm.invariant.load` intrinsic for "let" references, as these don't necessarily match the semantics of that intrinsic.

### Changed

- The `setversion` and `release` commands have been removed from `Makefile`.
- LTO is again enabled by default on OSX
- make now builds a `release` rather than `debug` build by default

## [0.3.1] - 2016-09-14

### Fixed

- Make sure all scheduler threads are pinned to CPU cores; on Linux/FreeBSD this wasn't the case for the main thread.
- Account for both hyperthreading and NUMA locality when assigning scheduler threads to cores on Linux.
- Stop generating `llvm.invariant.start` intrinsic. It was causing various problems in code generation.
- Buffer overflow triggerable by very long `ponyc` filename (issue #1177).
- Assertion failure in optimisation passes.
- Race condition in scheduler queues on weakly-ordered architectures.
- Issue #1212 by reverting commit e56075d46d7d9e1d8c5e8be7ed0506ad2de98734

### Added

- `--ponypinasio` runtime option for pinning asio thread to a cpu core.
- `--ponynopin` runtime option for not pinning any threads at all.

### Changed

- Path.base now provides option to omit the file extension from the result.
- Map.upsert returns value for upserted key rather than `this`.
- `ponyc --version` now includes llvm version in its output.
- LTO is now disabled by default on OSX.

## [0.3.0] - 2016-08-26

### Fixed

- Check for Main.create before reachability analysis.
- Interface subtyping need not be invariant on type args.
- @fowles: handle regex empty match.
- @praetonus: readline history handling.
- Put unbox constructors on machine words into the vtable.
- @jonas-l: parse URL with omitted password.
- Adjust for ephemerality in cap_single().
- Finalisation always occurs.
- Type checking platform dependent FFI declarations on all platforms.
- Interface subtyping takes receiver capabilities into account.
- Pony-as-library support, particularly pony_register_thread().
- Bug in `HashMap._search`.
- Crashing gc bug caused by "force freeing" objects with finalizers.
- Bug in `String.compare` and `String.compare_sub`.
- Crashing gc bug from using `get` instead of `getorput` in `gc_markactor`.
- Add -rpath to the link command for library paths
- Simplify contains() method on HashMap.
- Lambda captures use the alias of the expression type.
- Trace boxed primitives in union types.
- Use -isystem for LLVM include directory only if it is not in search path.
- Union tuples as return type with machine words (issue #849)
- Incorrect \" handling in character literals
- Incorrect \' handling in string literals
- Compiler crash on type alias of a lambda type.
- Late detection of errors silently emitted in lexer/parser.
- Compiler crash when handling invalid lambda return types
- Memory leak fixed when something sent as iso is then sent as val.
- Compiler crash when handling object literal with uninitialized fields.
- Associate a nice name with function types based on the type of the function.
- Use the nice name for types when generating documentation.
- Compiler crash when generating C library for the exported actors containing functions with variadic return type contatining None
- AST Printing of string literals with quote characters.
- HTTP/1.1 connections are now persistent by default.
- Runtime crash when Main.create is a function instead of a constructor.
- Compiler bug where `as` operator with a lambda literal caused seg fault.
- String.read_int failure on lowest number in the range of signed integers.
- Regex incorrect of len variable when PCRE2_ERROR_NOMEMORY is encountered.
- No longer silently ignores lib paths containing parens on Windows.
- Make linking more dynamic and allow for overriding linker and linker arch.
- Fix issue with creating hex and octal strings if precision was specified.
- Correctly parses Windows 10 SDK versions, and includes new UCRT library when linking with Windows 10 SDK.
- Performance of Array.append and Array.concat (no unnecessary calls to push).
- Performance of Map.upsert and Map.update (don't replace existing keys)
- Segmentation fault from allocating zero-sized struct.
- Segmentation fault from serialising zero-sized array.
- Assertion failure from type-checking in invalid programs.
- Make the offset parameter of String.rfind inclusive of the given index.

### Added

- 32-bit ARM port.
- 32-bit X86 port.
- Embedded fields.
- C-style structs.
- Maybe[A] to encode C-style structs that aren't present.
- OpenFile and CreateFile primitives to return well-typed errors.
- @fowles: String.join
- Array slice, permute, reverse.
- Pooltrack and telemetry runtime builds.
- ifdef expressions for platform dependent code.
- User specified build flags.
- Pure Pony implementation of 128 bit integer maths for 32-bit platforms.
- UDP broadcast for both IPv4 and IPv6.
- Message batching.
- Case functions.
- Timeouts for PonyTest long tests.
- contains() method on HashMap
- contains() method on HashSet
- Support for empty sections in ini parsing.
- --verbose,-V option for compiler informational messages.
- Logger package
- `ArrayValues.rewind()` method.
- Nanos primitive in time package.
- Persistent package, with List and Map
- Custom chunk size for Stdin.
- Itertools package
- TCPConnection.expect
- TCPConnectionNotify.sentv
- HashMap.get_or_else
- ponytest TestHelper.expect_action, complete_action, and fail_action
- ponytest TestHelper.dispose_when_done
- copysign and infinite for floating point numbers
- contains() method on Array
- GC tracing with acquire/release semantics.
- pony_alloc_msg_size runtime function
- `net/WriteBuffer`
- `serialise` package.
- optional parameter in json objects, arrays, and doc to turn on pretty printing
- `DoNotOptimise` primitive
- `compact` method for `Array` and `String`
- `String.push_utf32()` method.
- Allow the use of a LLVM bitcode file for the runtime instead of a static library.
- add iterators to persistent/Map (`keys()`, `values()`, and `pairs()`)
- add notification of terminal resize
- `trim` and `trim_in_place` methods for `Array` and `String`.
- `is_null_terminated` and `null_terminated` methods for `String`.
- `from_iso_array` constructor on `String`.
- `Sort` primitive
- PonyBench package

### Changed

- Interfaces are invariant if they are structurally equivalent.
- Improved type checking with configuration management.
- Improved realloc behaviour after heap_alloc_large.
- Set-based upper bounds for generic constraints.
- Moved the position of a default capability in a type specification.
- Replaced '&' with 'addressof' for taking address in FFI calls.
- @jemc: use half-open ranges for String operations.
- Improved TCPConnection with a dynamically size of buffers
- Drop dynamic LTO detection in the build system.
- Parameterized Array.find and Array.rfind with a comparator.
- `this->` adapted types check match on the upper bounds.
- Renamed `identityof` to `digestof`.
- Moved and renamed `net/Buffer` to `buffered/Reader` and `buffered/Writer`.
- Print compiler error and info messages to stderr instead of stdout.
- `Hashmap.concat` now returns `this` rather than `None`
- Only allow single, internal underscores in numeric literals.
- `ponyc --version` now includes the build type (debug/release) in its output.
- Strings now grow and shrink geometrically.
- Embedded fields can now be constructed from complex expressions containing constructors
- Sendable members of non-sendable objects can be used in recover expressions in certain cases.
- ProcessNotify functions are passed a reference to ProcessMonitor.
- The constructor of `Options` doesn't require an `Env` anymore but just a simple `String` array.

## [0.2.1] - 2015-10-06

### Fixed

- Check shallow marking in heap_ismarked.

## [0.2.0] - 2015-10-05

### Fixed

- Handle internal pointers and recursion.
- Allow recursing through non-pony alloc'd memory in GC.
- Set an LLVM triple with no version stamp to prevent XCode 7 link warnings.
- use "path:" adds link paths only for the current build.
- Handle null characters in Strings and string literals.

### Added

- Platform indicators for LP64, LLP64, ILP32.
- Compile and link with LTO.
- Use Pointer[None] for void* in FFI.
- Root authority capability in Env.
- Fine grained capabilities for files and directories.
- Use Capsicum on FreeBSD.
- Apply can be sugared with type arguments.
- Search pony_packages directories for use commands.
- Buffer peek functions (@jemc)
- collections/Ring
- Promises package

### Changed

- Renamed some builtin types.
- abs() now returns an unsigned integer.
- Improved memory allocation speed.
- Reduced memory pressure.
- Scheduler steals when only the CD is on a scheduler thread queue.
- use commands searches ../pony_packages recursively similar to Node.js
- Readline uses a Promise to handle async responses.

## [0.1.7] - 2015-06-18

### Fixed

- Viewpoint adaptation with a type expression on the left-hand side.

### Added

- Pass Pony function pointers to C FFI.

### Changed

- The pony runtime now uses the same option parser as ponyc. A pony program exits if bad runtime args are provided.
- Output directory now created if it doesn't already exist.
- Improvements to automatic documentation generator.
- Union type for String.compare result.

## [0.1.6] - 2015-06-15

### Fixed

- ANSI stripping on zero length writes to stdout/stderr.
- More OS X 10.8 compatibility.
- SSL multithreading support.
- Nested tuple code generation.
- Only finalise blocked actors when detecting quiescence.
- URL parse error.

### Added

- Automatic documentation generator in the compiler.
- FreeBSD 10.1 support, thanks to Ben Laurie.
- Allow method calls on union types when the signatures are compatible.
- Subtyping of polymorphic methods.
- Primitive `_init` and `_final` for C library initialisation and shutdown.
- collections.Flags
- lambda sugar.

### Changed

- Separated the FFI '&' operator from the identityof operator.
- Operators on Set and Map are now persistent.
- use "file:..." becomes use "package:..."
- Allow "s at the end of triple-quoted strings.
- Allow behaviours and functions to be subtypes of each other.

## [0.1.5] - 2015-05-15

### Fixed

- OS X 10.8 compatibility.

## [0.1.4] - 2015-05-14

### Fixed

- Check whether parameters to behaviours, actor constructors and isolated constructors are sendable after flattening, to allow sendable type parameters to be used as parameters.
- Eliminate spurious "control expression" errors when another compile error has occurred.
- Handle circular package dependencies.
- Fixed ponyc options issue related to named long options with no arguments
- Cycle detector view_t structures are now reference counted.

### Added

- ANSI terminal handling on all platforms, including Windows.
- The lexer now allows underscore characters in numeric literals. This allows long numeric literals to be broken up for human readability.
- "Did you mean?" support when the compiler doesn't recognise a name but something similar is in scope.
- Garbage collection and cycle detection parameters can now be set from the command line.
- Added a FileStream wrapper to the file package.

### Changed

- When using a package without a package identifier (eg. `use "foo"` as opposed to `use f = "foo"`), a `Main` type in the package will not be imported. This allows all packages to include unit tests that are run from their included `Main` actor without causing name conflicts.
- The `for` sugar now wraps the `next()` call in a try expression that does a `continue` if an error is raised.
<|MERGE_RESOLUTION|>--- conflicted
+++ resolved
@@ -2,8 +2,6 @@
 
 All notable changes to the Pony compiler and standard library will be documented in this file. This project adheres to [Semantic Versioning](http://semver.org/) and [Keep a CHANGELOG](http://keepachangelog.com/).
 
-<<<<<<< HEAD
-=======
 ## [unreleased] - unreleased
 
 ### Fixed
@@ -31,7 +29,6 @@
 
 - TCPConnection.connect_failed, UDPNotify.not_listening, TCPListenNotify.not_listening no longer have default implementation. The programmer is now required to implement error handling or consciously choose to ignore. ([PR #1853](https://github.com/ponylang/ponyc/pull/1853) 
 
->>>>>>> f96682fa
 ## [0.13.2] - 2017-04-29
 
 ### Fixed
